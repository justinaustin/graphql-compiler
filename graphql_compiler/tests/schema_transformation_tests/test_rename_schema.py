# Copyright 2019-present Kensho Technologies, LLC.
from textwrap import dedent
from typing import Dict, Optional, Set
import unittest

from graphql import GraphQLSchema, build_ast_schema, parse
from graphql.language.printer import print_ast
from graphql.language.visitor import QUERY_DOCUMENT_KEYS
from graphql.pyutils import snake_to_camel

from ...schema_transformation.rename_schema import (
    FieldRenamingsForParticularType,
    RenameSchemaTypesVisitor,
    rename_schema,
)
from ...schema_transformation.utils import (
    CascadingSuppressionError,
    InvalidNameError,
    NoOpRenamingError,
    SchemaRenameNameConflictError,
    SchemaTransformError,
    builtin_scalar_type_names,
    get_custom_scalar_names,
)
from ..test_helpers import compare_schema_texts_order_independently
from .input_schema_strings import InputSchemaStrings as ISS


class TestRenameSchema(unittest.TestCase):
    def test_rename_visitor_type_coverage(self) -> None:
        """Check that all types are covered without overlap."""
        type_sets = [
            RenameSchemaTypesVisitor.noop_types,
            RenameSchemaTypesVisitor.rename_types,
        ]
        all_types = {snake_to_camel(node_type) + "Node" for node_type in QUERY_DOCUMENT_KEYS}
        type_sets_union: Set[str] = set()
        for type_set in type_sets:
            self.assertTrue(type_sets_union.isdisjoint(type_set))
            type_sets_union.update(type_set)
        self.assertEqual(all_types, type_sets_union)

    def test_no_rename(self) -> None:
        renamed_schema = rename_schema(parse(ISS.basic_schema), {}, {})

        compare_schema_texts_order_independently(
            self, ISS.basic_schema, print_ast(renamed_schema.schema_ast)
        )
        self.assertEqual({}, renamed_schema.reverse_name_map)
        self.assertEqual({}, renamed_schema.reverse_field_name_map)

    def test_basic_rename(self) -> None:
        renamed_schema = rename_schema(parse(ISS.basic_schema), {"Human": "NewHuman"}, {})
        renamed_schema_string = dedent(
            """\
            schema {
              query: SchemaQuery
            }

            directive @stitch(source_field: String!, sink_field: String!) on FIELD_DEFINITION

            type NewHuman {
              id: String
            }

            type SchemaQuery {
              NewHuman: NewHuman
            }
        """
        )
        compare_schema_texts_order_independently(
            self, renamed_schema_string, print_ast(renamed_schema.schema_ast)
        )
        self.assertEqual({"NewHuman": "Human"}, renamed_schema.reverse_name_map)
        self.assertEqual({}, renamed_schema.reverse_field_name_map)

    def test_type_directive_same_name(self) -> None:
        # Types, fields, and directives have different namespaces, so this schema and renaming are
        # both valid and the renaming only affects the object type.
        renamed_schema = rename_schema(
            parse(ISS.type_field_directive_same_name_schema), {"stitch": "NewStitch"}, {}
        )
        renamed_schema_string = dedent(
            """\
            schema {
              query: SchemaQuery
            }

            directive @stitch(source_field: String!, sink_field: String!) on FIELD_DEFINITION

            type NewStitch {
              stitch: String
            }

            type SchemaQuery {
              NewStitch: NewStitch
            }
        """
        )
        compare_schema_texts_order_independently(
            self, renamed_schema_string, print_ast(renamed_schema.schema_ast)
        )
        self.assertEqual({"NewStitch": "stitch"}, renamed_schema.reverse_name_map)
        self.assertEqual({}, renamed_schema.reverse_field_name_map)

    def test_original_unmodified_rename(self) -> None:
        original_ast = parse(ISS.basic_schema)
        rename_schema(original_ast, {"Human": "NewHuman"}, {})
        self.assertEqual(original_ast, parse(ISS.basic_schema))

    def test_original_unmodified_suppress(self) -> None:
        original_ast = parse(ISS.multiple_objects_schema)
        rename_schema(original_ast, {"Human": None}, {})
        self.assertEqual(original_ast, parse(ISS.multiple_objects_schema))

    def test_rename_illegal_noop_unused_renaming(self) -> None:
        with self.assertRaises(NoOpRenamingError):
            rename_schema(parse(ISS.basic_schema), {"Dinosaur": "NewDinosaur"}, {})

    def test_rename_legal_noop_unused_renaming(self) -> None:
        # Unlike with test_rename_illegal_noop_unused_renaming, here type_renamings is not
        # iterable. As a result, this renaming is technically legal but it is inadvisable to
        # write a renaming like this since the intended "Dinosaur" -> "NewDinosaur" mapping is
        # unused and will silently do nothing when applied to the given schema.
        class RenameMapping:
            def get(self, key: str, default: Optional[str] = None) -> Optional[str]:
                """Define mapping for renaming object."""
                if key == "Dinosaur":
                    return "NewDinosaur"
                return key

        renamed_schema = rename_schema(parse(ISS.basic_schema), RenameMapping(), {})
        compare_schema_texts_order_independently(
            self, ISS.basic_schema, print_ast(renamed_schema.schema_ast)
        )
        self.assertEqual({}, renamed_schema.reverse_name_map)
        self.assertEqual({}, renamed_schema.reverse_field_name_map)

    def test_rename_illegal_noop_renamed_to_self(self) -> None:
        with self.assertRaises(NoOpRenamingError):
            rename_schema(parse(ISS.basic_schema), {"Human": "Human"}, {})

    def test_basic_suppress(self) -> None:
        renamed_schema = rename_schema(parse(ISS.multiple_objects_schema), {"Human": None}, {})
        renamed_schema_string = dedent(
            """\
            schema {
              query: SchemaQuery
            }

            type Droid {
              id: String
            }

            type Dog {
              nickname: String
            }

            type SchemaQuery {
              Droid: Droid
              Dog: Dog
            }
        """
        )
        compare_schema_texts_order_independently(
            self, renamed_schema_string, print_ast(renamed_schema.schema_ast)
        )
        self.assertEqual({}, renamed_schema.reverse_name_map)
        self.assertEqual({}, renamed_schema.reverse_field_name_map)

    def test_multiple_type_suppress(self) -> None:
        renamed_schema = rename_schema(
            parse(ISS.multiple_objects_schema), {"Human": None, "Droid": None}, {}
        )
        renamed_schema_string = dedent(
            """\
            schema {
              query: SchemaQuery
            }

            type Dog {
              nickname: String
            }

            type SchemaQuery {
              Dog: Dog
            }
        """
        )
        compare_schema_texts_order_independently(
            self, renamed_schema_string, print_ast(renamed_schema.schema_ast)
        )
        self.assertEqual({}, renamed_schema.reverse_name_map)
        self.assertEqual({}, renamed_schema.reverse_field_name_map)

    def test_suppress_illegal_noop_unused_suppression(self) -> None:
        with self.assertRaises(NoOpRenamingError):
            rename_schema(parse(ISS.multiple_objects_schema), {"Dinosaur": None}, {})

    def test_suppress_legal_noop_unused_suppression(self) -> None:
        # Unlike with test_suppress_illegal_noop_unused_suppression, here type_renamings is not
        # iterable. As a result, this renaming is technically legal but it is inadvisable to
        # write a renaming like this since the intended "Dinosaur" -> None mapping is unused and
        # will silently do nothing when applied to the given schema.
        class SuppressMapping:
            def get(self, key: str, default: Optional[str] = None) -> Optional[str]:
                """Define mapping for renaming object."""
                if key == "Dinosaur":
                    return None
                return key

        renamed_schema = rename_schema(parse(ISS.multiple_objects_schema), SuppressMapping(), {})
        compare_schema_texts_order_independently(
            self, ISS.multiple_objects_schema, print_ast(renamed_schema.schema_ast)
        )
        self.assertEqual({}, renamed_schema.reverse_name_map)
        self.assertEqual({}, renamed_schema.reverse_field_name_map)

    def test_various_illegal_noop_type_renamings_error_message(self) -> None:
        with self.assertRaises(NoOpRenamingError) as e:
            rename_schema(
                parse(ISS.basic_schema), {"Dinosaur": None, "Human": "Human", "Bird": "Birdie"}, {}
            )
        self.assertEqual(
            "type_renamings is iterable, so it cannot have no-op renamings. However, the following "
            "entries exist in the type_renamings argument, which either rename a type to itself or "
            "would rename a type that doesn't exist in the schema, both of which are invalid: "
            "['Bird', 'Dinosaur', 'Human']",
            str(e.exception),
        )

    def test_swap_rename(self) -> None:
        renamed_schema = rename_schema(
            parse(ISS.multiple_objects_schema), {"Human": "Droid", "Droid": "Human"}, {}
        )
        renamed_schema_string = dedent(
            """\
            schema {
              query: SchemaQuery
            }

            type Droid {
              name: String
            }

            type Human {
              id: String
            }

            type Dog {
              nickname: String
            }

            type SchemaQuery {
              Droid: Droid
              Human: Human
              Dog: Dog
            }
        """
        )
        compare_schema_texts_order_independently(
            self, renamed_schema_string, print_ast(renamed_schema.schema_ast)
        )
        self.assertEqual({"Human": "Droid", "Droid": "Human"}, renamed_schema.reverse_name_map)
        self.assertEqual({}, renamed_schema.reverse_field_name_map)

    def test_rename_into_suppressed(self) -> None:
        renamed_schema = rename_schema(
            parse(ISS.multiple_objects_schema), {"Human": None, "Droid": "Human"}, {}
        )
        renamed_schema_string = dedent(
            """\
            schema {
              query: SchemaQuery
            }

            type Human {
              id: String
            }

            type Dog {
              nickname: String
            }

            type SchemaQuery {
              Human: Human
              Dog: Dog
            }
        """
        )
        compare_schema_texts_order_independently(
            self, renamed_schema_string, print_ast(renamed_schema.schema_ast)
        )
        self.assertEqual({"Human": "Droid"}, renamed_schema.reverse_name_map)
        self.assertEqual({}, renamed_schema.reverse_field_name_map)

    def test_cyclic_rename(self) -> None:
        renamed_schema = rename_schema(
            parse(ISS.multiple_objects_schema),
            {"Human": "Droid", "Droid": "Dog", "Dog": "Human"},
            {},
        )
        renamed_schema_string = dedent(
            """\
            schema {
              query: SchemaQuery
            }

            type Droid {
              name: String
            }

            type Dog {
              id: String
            }

            type Human {
              nickname: String
            }

            type SchemaQuery {
              Droid: Droid
              Dog: Dog
              Human: Human
            }
        """
        )
        compare_schema_texts_order_independently(
            self, renamed_schema_string, print_ast(renamed_schema.schema_ast)
        )
        self.assertEqual(
            {"Dog": "Droid", "Human": "Dog", "Droid": "Human"}, renamed_schema.reverse_name_map
        )
        self.assertEqual({}, renamed_schema.reverse_field_name_map)

    def test_field_rename(self) -> None:
        renamed_schema = rename_schema(parse(ISS.basic_schema), {}, {"Human": {"id": {"new_id"}}})
        renamed_schema_string = dedent(
            """\
            schema {
              query: SchemaQuery
            }

            directive @stitch(source_field: String!, sink_field: String!) on FIELD_DEFINITION

            type Human {
              new_id: String
            }

            type SchemaQuery {
              Human: Human
            }
        """
        )
        compare_schema_texts_order_independently(
            self, renamed_schema_string, print_ast(renamed_schema.schema_ast)
        )
        self.assertEqual({}, renamed_schema.reverse_name_map)
        self.assertEqual({"Human": {"new_id": "id"}}, renamed_schema.reverse_field_name_map)

    def test_field_rename_includes_original_name(self) -> None:
        renamed_schema = rename_schema(
            parse(ISS.basic_schema), {}, {"Human": {"id": {"new_id", "id"}}}
        )
        renamed_schema_string = dedent(
            """\
            schema {
              query: SchemaQuery
            }

            directive @stitch(source_field: String!, sink_field: String!) on FIELD_DEFINITION

            type Human {
              id: String
              new_id: String
            }

            type SchemaQuery {
              Human: Human
            }
        """
        )
        compare_schema_texts_order_independently(
            self, renamed_schema_string, print_ast(renamed_schema.schema_ast)
        )
        self.assertEqual({}, renamed_schema.reverse_name_map)
        self.assertEqual({"Human": {"new_id": "id"}}, renamed_schema.reverse_field_name_map)

    def test_field_rename_only_affects_names_in_original_schema(self) -> None:
        renamed_schema = rename_schema(
            parse(ISS.many_fields_schema), {}, {"Human": {"id": {"age", "id"}, "age": {"new_age"}}}
        )
        renamed_schema_string = dedent(
            """\
            schema {
              query: SchemaQuery
            }

            directive @stitch(source_field: String!, sink_field: String!) on FIELD_DEFINITION

            type Human {
              id: String
              name: String
              age: String
              new_age: Int
            }

            type SchemaQuery {
              Human: Human
            }
        """
        )
        compare_schema_texts_order_independently(
            self, renamed_schema_string, print_ast(renamed_schema.schema_ast)
        )
        self.assertEqual({}, renamed_schema.reverse_name_map)
        self.assertEqual(
            {"Human": {"age": "id", "new_age": "age"}}, renamed_schema.reverse_field_name_map
        )

    def test_field_renaming_illegal_noop_unused_renaming(self) -> None:
        # Note that the error here gets raised specifically when field_renamings["Human"] is
        # iterable, i.e. field_renamings itself need not be iterable.
        expected_error_message = (
            "The field renamings for the following types in field_renamings are iterable, so they "
            "cannot cannot have no-op renamings. However, some of these renamings would either "
            "rename a field to itself or would rename a field that doesn't exist in the schema, "
            "both of which are invalid. The following is a list of tuples that describes what "
            "needs to be fixed for field renamings. Each tuple is of the form "
            "(type_name, field_renamings) where type_name is the name of the type in the original "
            "schema and field_renamings is a list of the fields that would be no-op renamed: "
            "[('Human', ['pet'])]"
        )
        with self.assertRaises(NoOpRenamingError) as e:
            rename_schema(parse(ISS.many_fields_schema), {}, {"Human": {"pet": {"new_pet"}}})
        self.assertEqual(
            expected_error_message,
            str(e.exception),
        )
        # Now demonstrate that field_renamings itself need not be iterable for this error.

        class NonIterableFieldRenamings:
            def get(
                self,
                type_name: str,
                default_field_renamings: Optional[Dict[str, Set[str]]],
            ) -> Optional[Dict[str, Set[str]]]:
                if type_name == "Human":
                    return {"pet": {"new_pet"}}
                return None

        with self.assertRaises(NoOpRenamingError) as e:
            rename_schema(parse(ISS.many_fields_schema), {}, NonIterableFieldRenamings())
        self.assertEqual(
            expected_error_message,
            str(e.exception),
        )

    def test_field_renaming_legal_noop_unused_renaming(self) -> None:
        # Unlike with test_field_renaming_illegal_noop_unused_renaming, here field_renamings is not
        # iterable.
        # As a result, this renaming is technically legal but it is inadvisable to write a
        # renaming like this since the intended "pet" -> "new_pet" mapping is unused and will
        # silently do nothing when applied to ISS.many_fields_schema.

        # Unfortunately this can't be a nested class because mypy has a bug and it's safer to make
        # the classes slightly less organized in exchange for being able to use mypy for here.
        # https://github.com/python/mypy/issues/6393
        class FieldNoOpRenamings:
            def get(self, field_name: str, default: Set[str]) -> Set[str]:
                """Define field renaming to use."""
                if field_name == "pet":
                    return {"new_pet"}
                return {field_name}

        class FieldRenamingNoOpMapping:
            def get(
                self,
                type_name: str,
                default_field_renamings: Optional[FieldRenamingsForParticularType],
            ) -> Optional[FieldRenamingsForParticularType]:
                if type_name == "Human":
                    return FieldNoOpRenamings()
                return None

        renamed_schema = rename_schema(
            parse(ISS.many_fields_schema), {}, FieldRenamingNoOpMapping()
        )
        compare_schema_texts_order_independently(
            self, ISS.many_fields_schema, print_ast(renamed_schema.schema_ast)
        )
        self.assertEqual({}, renamed_schema.reverse_name_map)
        self.assertEqual({}, renamed_schema.reverse_field_name_map)

    def test_iterable_field_renamings_with_non_iterable_entries(self) -> None:
        # Test for when field_renamings is iterable but its entries aren't.
        class NonIterableEntry:
            def get(self, field_name: str, default: Set[str]) -> Set[str]:
                """Define field renaming to use."""
                if field_name == "id":
                    return {"new_id"}
                return {field_name}

        renamed_schema = rename_schema(
            parse(ISS.many_fields_schema), {}, {"Human": NonIterableEntry()}
        )
        renamed_schema_string = dedent(
            """\
            schema {
              query: SchemaQuery
            }

            directive @stitch(source_field: String!, sink_field: String!) on FIELD_DEFINITION

            type Human {
              new_id: String
              name: String
              age: Int
            }

            type SchemaQuery {
              Human: Human
            }
        """
        )
        compare_schema_texts_order_independently(
            self, renamed_schema_string, print_ast(renamed_schema.schema_ast)
        )
        self.assertEqual({}, renamed_schema.reverse_name_map)
        self.assertEqual({"Human": {"new_id": "id"}}, renamed_schema.reverse_field_name_map)

    def test_non_iterable_field_renamings_with_iterable_entries(self) -> None:
        # Test for when field_renamings isn't iterable but its relevant entry is.
        class NonIterableFieldRenamings:
            def get(
                self,
                type_name: str,
                default_field_renamings: Optional[Dict[str, Set[str]]],
            ) -> Optional[Dict[str, Set[str]]]:
                if type_name == "Human":
                    return {"id": {"new_id"}}
                return None

        renamed_schema = rename_schema(
            parse(ISS.many_fields_schema), {}, NonIterableFieldRenamings()
        )
        renamed_schema_string = dedent(
            """\
            schema {
              query: SchemaQuery
            }

            directive @stitch(source_field: String!, sink_field: String!) on FIELD_DEFINITION

            type Human {
              new_id: String
              name: String
              age: Int
            }

            type SchemaQuery {
              Human: Human
            }
        """
        )
        compare_schema_texts_order_independently(
            self, renamed_schema_string, print_ast(renamed_schema.schema_ast)
        )
        self.assertEqual({}, renamed_schema.reverse_name_map)
        self.assertEqual({"Human": {"new_id": "id"}}, renamed_schema.reverse_field_name_map)

    def test_field_renaming_illegal_noop_renamed_to_self(self) -> None:
        # This would be legal if the field named "id" were 1-many renamed to something else as well
        # (e.g. renaming to "id" and "new_id" so that both fields in the renamed schema correspond
        # to the field named "id" in the original schema). However, since this is a 1-1 renaming,
        # this renaming would have no effect.
        # Note that the error here gets raised specifically when field_renamings["Human"] is
        # iterable, i.e. field_renamings itself need not be iterable.
        expected_error_message = (
            "The field renamings for the following types in field_renamings are iterable, so they "
            "cannot cannot have no-op renamings. However, some of these renamings would either "
            "rename a field to itself or would rename a field that doesn't exist in the schema, "
            "both of which are invalid. The following is a list of tuples that describes what "
            "needs to be fixed for field renamings. Each tuple is of the form "
            "(type_name, field_renamings) where type_name is the name of the type in the original "
            "schema and field_renamings is a list of the fields that would be no-op renamed: "
            "[('Human', ['id'])]"
        )
        with self.assertRaises(NoOpRenamingError) as e:
            rename_schema(parse(ISS.many_fields_schema), {}, {"Human": {"id": {"id"}}})
        self.assertEqual(
            expected_error_message,
            str(e.exception),
        )
        # Now demonstrate that field_renamings itself need not be iterable for this error.

        class NonIterableFieldRenamings:
            def get(
                self,
                type_name: str,
                default_field_renamings: Optional[Dict[str, Set[str]]],
            ) -> Optional[Dict[str, Set[str]]]:
                if type_name == "Human":
                    return {"id": {"id"}}
                return None

        with self.assertRaises(NoOpRenamingError) as e:
            rename_schema(parse(ISS.many_fields_schema), {}, NonIterableFieldRenamings())
        self.assertEqual(
            expected_error_message,
            str(e.exception),
        )

    def test_field_renaming_illegal_noop_rename_fields_of_nonexistent_type(self) -> None:
        # Note that the error here gets raised specifically when field_renamings is iterable, i.e.
        # field_renamings[type_name] itself need not be iterable for any given string type_name.
        expected_error_message = (
            "field_renamings is iterable, so it cannot have no-op renamings. However, the "
            "following entries exist in the field_renamings argument that correspond to names of "
            "object types that either don't exist in the original schema or would get suppressed. "
            "In other words, the field renamings for each of these types would be no-ops: "
            "['Television']"
        )
        with self.assertRaises(NoOpRenamingError) as e:
            rename_schema(parse(ISS.basic_schema), {}, {"Television": {"id": {"new_id"}}})
        self.assertEqual(
            expected_error_message,
            str(e.exception),
        )
        # Now demonstrate that field_renamings's entries need not be iterable for this error.

        class NonIterableEntry:
            def get(self, field_name: str, default: Set[str]) -> Set[str]:
                """Define field renaming to use."""
                if field_name == "id":
                    return {"new_id"}
                return {field_name}

        with self.assertRaises(NoOpRenamingError) as e:
            rename_schema(parse(ISS.basic_schema), {}, {"Television": NonIterableEntry})
        self.assertEqual(
            expected_error_message,
            str(e.exception),
        )

    def test_field_renaming_illegal_noop_rename_fields_of_suppressed_type(self) -> None:
        # Like field renamings for a type that doesn't exist in the schema, this is illegal because
        # the field renamings will have no effect because the type itself gets suppressed.
        # Note that the error here gets raised specifically when field_renamings is iterable, i.e.
        # field_renamings[type_name] itself need not be iterable for any given string type_name.
        expected_error_message = (
            "field_renamings is iterable, so it cannot have no-op renamings. However, the "
            "following entries exist in the field_renamings argument that correspond to names of "
            "object types that either don't exist in the original schema or would get suppressed. "
            "In other words, the field renamings for each of these types would be no-ops: "
            "['Human']"
        )
        with self.assertRaises(NoOpRenamingError) as e:
            rename_schema(
                parse(ISS.multiple_objects_schema), {"Human": None}, {"Human": {"id": {"new_id"}}}
            )
        self.assertEqual(
            expected_error_message,
            str(e.exception),
        )
        # Now demonstrate that field_renamings's entries need not be iterable for this error.

        class NonIterableEntry:
            def get(self, field_name: str, default: Set[str]) -> Set[str]:
                """Define field renaming to use."""
                if field_name == "id":
                    return {"new_id"}
                return {field_name}

        with self.assertRaises(NoOpRenamingError) as e:
            rename_schema(
                parse(ISS.multiple_objects_schema), {"Human": None}, {"Human": NonIterableEntry()}
            )
        self.assertEqual(
            expected_error_message,
            str(e.exception),
        )

    def test_enum_rename(self) -> None:
        renamed_schema = rename_schema(
            parse(ISS.enum_schema), {"Droid": "NewDroid", "Height": "NewHeight"}, {}
        )
        renamed_schema_string = dedent(
            """\
            schema {
              query: SchemaQuery
            }

            type NewDroid {
              height: NewHeight
            }

            type SchemaQuery {
              NewDroid: NewDroid
            }

            enum NewHeight {
              TALL
              SHORT
            }
        """
        )
        compare_schema_texts_order_independently(
            self, renamed_schema_string, print_ast(renamed_schema.schema_ast)
        )
        self.assertEqual(
            {"NewDroid": "Droid", "NewHeight": "Height"}, renamed_schema.reverse_name_map
        )
        self.assertEqual({}, renamed_schema.reverse_field_name_map)

    def test_enum_suppression(self) -> None:
        with self.assertRaises(NotImplementedError):
            rename_schema(parse(ISS.multiple_enums_schema), {"Size": None}, {})

    def test_interface_rename(self) -> None:
        renamed_schema = rename_schema(
            parse(ISS.interface_schema), {"Kid": "NewKid", "Character": "NewCharacter"}, {}
        )
        renamed_schema_string = dedent(
            """\
            schema {
              query: SchemaQuery
            }

            interface NewCharacter {
              id: String
            }

            type NewKid implements NewCharacter {
              id: String
            }

            type SchemaQuery {
              NewCharacter: NewCharacter
              NewKid: NewKid
            }
        """
        )
        compare_schema_texts_order_independently(
            self, renamed_schema_string, print_ast(renamed_schema.schema_ast)
        )
        self.assertEqual(
            {"NewKid": "Kid", "NewCharacter": "Character"}, renamed_schema.reverse_name_map
        )
        self.assertEqual({}, renamed_schema.reverse_field_name_map)

    def test_suppress_interface_implementation(self) -> None:
        with self.assertRaises(NotImplementedError):
            rename_schema(parse(ISS.various_types_schema), {"Giraffe": None}, {})

    def test_suppress_all_implementations_but_not_interface(self) -> None:
        with self.assertRaises(NotImplementedError):
            rename_schema(parse(ISS.various_types_schema), {"Giraffe": None, "Human": None}, {})

    def test_suppress_interface_but_not_implementations(self) -> None:
        with self.assertRaises(NotImplementedError):
            rename_schema(parse(ISS.various_types_schema), {"Character": None}, {})

    def test_suppress_interface_and_all_implementations(self) -> None:
        with self.assertRaises(NotImplementedError):
            rename_schema(
                parse(ISS.various_types_schema),
                {"Giraffe": None, "Character": None, "Human": None},
                {},
            )

    def test_multiple_interfaces_rename(self) -> None:
        renamed_schema = rename_schema(
            parse(ISS.multiple_interfaces_schema),
            {"Human": "NewHuman", "Character": "NewCharacter", "Creature": "NewCreature"},
            {},
        )
        renamed_schema_string = dedent(
            """\
            schema {
              query: SchemaQuery
            }

            interface NewCharacter {
              id: String
            }

            interface NewCreature {
              age: Int
            }

            type NewHuman implements NewCharacter & NewCreature {
              id: String
              age: Int
            }

            type SchemaQuery {
              NewCharacter: NewCharacter
              NewCreature: NewCreature
              NewHuman: NewHuman
            }
        """
        )
        compare_schema_texts_order_independently(
            self, renamed_schema_string, print_ast(renamed_schema.schema_ast)
        )
        self.assertEqual(
            {"NewHuman": "Human", "NewCharacter": "Character", "NewCreature": "Creature"},
            renamed_schema.reverse_name_map,
        )
        self.assertEqual({}, renamed_schema.reverse_field_name_map)

    def test_scalar_rename(self) -> None:
        with self.assertRaises(NotImplementedError):
            rename_schema(parse(ISS.scalar_schema), {"Date": "NewDate"}, {})

    def test_builtin_rename(self) -> None:
        with self.assertRaises(NotImplementedError):
            rename_schema(parse(ISS.list_schema), {"String": "NewString"}, {})

    def test_union_rename(self) -> None:
        renamed_schema = rename_schema(
            parse(ISS.union_schema), {"HumanOrDroid": "NewHumanOrDroid", "Droid": "NewDroid"}, {}
        )
        renamed_schema_string = dedent(
            """\
            schema {
              query: SchemaQuery
            }

            type Human {
              id: String
            }

            type NewDroid {
              id: String
            }

            union NewHumanOrDroid = Human | NewDroid

            type SchemaQuery {
              Human: Human
              NewDroid: NewDroid
            }
        """
        )
        compare_schema_texts_order_independently(
            self, renamed_schema_string, print_ast(renamed_schema.schema_ast)
        )
        self.assertEqual(
            {"NewDroid": "Droid", "NewHumanOrDroid": "HumanOrDroid"},
            renamed_schema.reverse_name_map,
        )
        self.assertEqual({}, renamed_schema.reverse_field_name_map)

    def test_entire_union_suppress(self) -> None:
        renamed_schema = rename_schema(
            parse(ISS.union_schema), {"HumanOrDroid": None, "Droid": "NewDroid"}, {}
        )
        renamed_schema_string = dedent(
            """\
            schema {
              query: SchemaQuery
            }

            type Human {
              id: String
            }

            type NewDroid {
              id: String
            }

            type SchemaQuery {
              Human: Human
              NewDroid: NewDroid
            }
        """
        )
        compare_schema_texts_order_independently(
            self, renamed_schema_string, print_ast(renamed_schema.schema_ast)
        )
        self.assertEqual(
            {"NewDroid": "Droid"},
            renamed_schema.reverse_name_map,
        )
        self.assertEqual({}, renamed_schema.reverse_field_name_map)

    def test_union_member_suppress(self) -> None:
        renamed_schema = rename_schema(parse(ISS.union_schema), {"Droid": None}, {})
        renamed_schema_string = dedent(
            """\
            schema {
              query: SchemaQuery
            }

            type Human {
              id: String
            }

            union HumanOrDroid = Human

            type SchemaQuery {
              Human: Human
            }
        """
        )
        compare_schema_texts_order_independently(
            self, renamed_schema_string, print_ast(renamed_schema.schema_ast)
        )
        self.assertEqual(
            {},
            renamed_schema.reverse_name_map,
        )
        self.assertEqual({}, renamed_schema.reverse_field_name_map)

    def test_list_rename(self) -> None:
        renamed_schema = rename_schema(
            parse(ISS.list_schema),
            {
                "Droid": "NewDroid",
                "Character": "NewCharacter",
                "Height": "NewHeight",
            },
            {},
        )
        renamed_schema_string = dedent(
            """\
            schema {
              query: SchemaQuery
            }

            type NewDroid implements NewCharacter {
              id: String
              heights: [NewHeight]
              dates: [Date]
              friends: [NewDroid]
              enemies: [NewCharacter]
            }

            type SchemaQuery {
              NewDroid: [NewDroid]
            }

            scalar Date

            interface NewCharacter {
              id: String
            }

            enum NewHeight {
              TALL
              SHORT
            }
        """
        )
        compare_schema_texts_order_independently(
            self, renamed_schema_string, print_ast(renamed_schema.schema_ast)
        )
        self.assertEqual(
            {
                "NewCharacter": "Character",
                "NewDroid": "Droid",
                "NewHeight": "Height",
            },
            renamed_schema.reverse_name_map,
        )
        self.assertEqual({}, renamed_schema.reverse_field_name_map)

    def test_non_null_rename(self) -> None:
        renamed_schema = rename_schema(parse(ISS.non_null_schema), {"Dog": "NewDog"}, {})
        renamed_schema_string = dedent(
            """\
            schema {
              query: SchemaQuery
            }

            type NewDog {
              id: String!
              friend: NewDog!
            }

            type Cat {
              id: String
            }

            type SchemaQuery {
              NewDog: NewDog!
              Cat: Cat
            }
        """
        )
        compare_schema_texts_order_independently(
            self, renamed_schema_string, print_ast(renamed_schema.schema_ast)
        )
        self.assertEqual({"NewDog": "Dog"}, renamed_schema.reverse_name_map)
        self.assertEqual({}, renamed_schema.reverse_field_name_map)

    def test_non_null_suppress(self) -> None:
        renamed_schema = rename_schema(parse(ISS.non_null_schema), {"Dog": None}, {})
        renamed_schema_string = dedent(
            """\
            schema {
              query: SchemaQuery
            }

            type Cat {
              id: String
            }

            type SchemaQuery {
              Cat: Cat
            }
        """
        )
        compare_schema_texts_order_independently(
            self, renamed_schema_string, print_ast(renamed_schema.schema_ast)
        )
        self.assertEqual({}, renamed_schema.reverse_name_map)
        self.assertEqual({}, renamed_schema.reverse_field_name_map)

    def test_directive_renaming_illegal_noop(self) -> None:
        # This renaming is illegal because directives can't be renamed, so the
        # "stitch" -> "NewStitch" mapping is a no-op which is not allowed for iterable
        # type_renamings.
        with self.assertRaises(NoOpRenamingError):
            rename_schema(
                parse(ISS.directive_schema),
                {
                    "stitch": "NewStitch",
                },
                {},
            )

    def test_directive_renaming_legal_noop(self) -> None:
        # Unlike with test_directive_renaming_illegal_noop, here type_renamings is not iterable.
        # As a result, this renaming is technically legal but it is inadvisable to write a
        # renaming like this since directives cannot be renamed so the intended
        # "stitch" -> "NewStitch" mapping is unused and will silently do nothing when applied to
        #  ISS.directive_schema.
        class DirectiveRenamingMapping:
            def get(self, key: str, default: Optional[str] = None) -> Optional[str]:
                """Define mapping for renaming object."""
                if key == "stitch":
                    return "NewStitch"
                return key

        renamed_schema = rename_schema(parse(ISS.directive_schema), DirectiveRenamingMapping(), {})
        compare_schema_texts_order_independently(
            self, ISS.directive_schema, print_ast(renamed_schema.schema_ast)
        )
        self.assertEqual({}, renamed_schema.reverse_name_map)
        self.assertEqual({}, renamed_schema.reverse_field_name_map)

    def test_query_type_field_argument_illegal_noop(self) -> None:
        # This renaming is illegal because query type field arguments can't be renamed, so the
        # "id" -> "Id" mapping is a no-op which is not allowed for iterable type_renamings.
        schema_string = dedent(
            """\
            schema {
              query: SchemaQuery
            }

            type SchemaQuery {
              Human(id: String!): Human
            }

            type Human {
              name: String
            }
        """
        )
        with self.assertRaises(NoOpRenamingError):
            rename_schema(parse(schema_string), {"id": "Id"}, {})

    def test_query_type_field_argument_legal_noop(self) -> None:
        # Unlike with test_query_type_field_argument_illegal_noop, here type_renamings is not
        # iterable. As a result, this renaming is technically legal but it is inadvisable to
        # write a renaming like this since the intended "id" -> "Id" mapping is unused and will
        # silently do nothing when applied to the given schema.
        schema_string = dedent(
            """\
            schema {
              query: SchemaQuery
            }

            type SchemaQuery {
              Human(id: String!): Human
            }

            type Human {
              name: String
            }
        """
        )

        class QueryTypeFieldArgumentMapping:
            def get(self, key: str, default: Optional[str] = None) -> Optional[str]:
                """Define mapping for renaming object."""
                if key == "id":
                    return "Id"
                return key

        renamed_schema = rename_schema(parse(schema_string), QueryTypeFieldArgumentMapping(), {})
        compare_schema_texts_order_independently(
            self, schema_string, print_ast(renamed_schema.schema_ast)
        )
        self.assertEqual({}, renamed_schema.reverse_name_map)
        self.assertEqual({}, renamed_schema.reverse_field_name_map)

    def test_clashing_type_rename(self) -> None:
        schema_string = dedent(
            """\
            schema {
              query: SchemaQuery
            }

            type Human1 {
              id: String
            }

            type Human2 {
              id: String
            }

            type SchemaQuery {
              Human1: Human1
              Human2: Human2
            }
        """
        )

        with self.assertRaises(SchemaRenameNameConflictError):
            rename_schema(parse(schema_string), {"Human1": "Human", "Human2": "Human"}, {})

    def test_clashing_type_single_rename(self) -> None:
        schema_string = dedent(
            """\
            schema {
              query: SchemaQuery
            }

            type Human {
              id: String
            }

            type Human2 {
              id: String
            }

            type SchemaQuery {
              Human: Human
              Human2: Human2
            }
        """
        )

        with self.assertRaises(SchemaRenameNameConflictError):
            rename_schema(parse(schema_string), {"Human2": "Human"}, {})

    def test_clashing_scalar_type_rename(self) -> None:
        schema_string = dedent(
            """\
            schema {
              query: SchemaQuery
            }

            type Human {
              id: String
            }

            scalar SCALAR

            type SchemaQuery {
              Human: Human
            }
        """
        )

        with self.assertRaises(SchemaRenameNameConflictError):
            rename_schema(parse(schema_string), {"Human": "SCALAR"}, {})

    def test_builtin_type_conflict_rename(self) -> None:
        schema_string = dedent(
            """\
            schema {
              query: SchemaQuery
            }

            type Human {
              id: String
            }

            type SchemaQuery {
              Human: Human
            }
        """
        )

        with self.assertRaises(SchemaRenameNameConflictError):
            rename_schema(parse(schema_string), {"Human": "String"}, {})

    def test_multiple_naming_conflicts(self) -> None:
        schema_string = dedent(
            """\
            schema {
              query: SchemaQuery
            }

            type Dog {
              nickname: String
              age: Int
            }

            type Cat {
              nickname: String
              age: Int
            }

            type Droid {
              id: String
              friends: [Droid]
            }

            type Human {
              id: String
              name: String
              age: Int
            }

            type SchemaQuery {
              Dog: Dog
              Cat: Cat
              Droid: Droid
              Human: Human
            }
        """
        )

        clashing_type_rename_error_message = (
            "Applying the renaming would produce a schema in which multiple types have the "
            "same name, which is an illegal schema state. To fix this, modify the type_renamings "
            "argument of rename_schema to ensure that no two types in the renamed schema have "
            "the same name. The following is a list of tuples that describes what needs to be "
            "fixed. Each tuple is of the form (new_type_name, original_schema_type_names) "
            "where new_type_name is the type name that would appear in the new schema and "
            "original_schema_type_names is a list of types in the original schema that get "
            "mapped to new_type_name: [('Droid', ['Dog', 'Droid', 'Human'])]"
        )
        type_rename_to_builtin_error_message = (
            "Applying the renaming would rename type(s) to a name already used by a built-in "
            "GraphQL scalar type. To fix this, ensure that no type name is mapped to a "
            "scalar's name. The following is a list of tuples that describes what needs to be "
            "fixed. Each tuple is of the form (type_name, scalar_name) where type_name is the "
            "original name of the type and scalar_name is the name of the scalar that the "
            "type would be renamed to: [('Cat', 'String')]"
        )
        clashing_field_rename_error_message = (
            "Applying the renaming would produce a schema in which multiple fields belonging to "
            "the same type have the same name, which is an illegal schema state. To fix this, "
            "modify the field_renamings argument of rename_schema to ensure that within each type "
            "in the renamed schema, no two fields have the same name. The following is a list of "
            "tuples that describes what needs to be fixed. Each tuple is of the form "
            "(type_name, field_conflicts) where type_name is the type name that would appear in "
            "the original schema and field_conflicts is a list of tuples of the form "
            "(desired_field_name, original_field_names) where desired_field_name is the name of "
            "the field in the new schema and original_field_names is a list of the names of all "
            "the fields in the original schema that would be renamed to desired_field_name: "
            "[('Human', [('name', ['id', 'name'])])]"
        )

        with self.assertRaises(SchemaRenameNameConflictError) as e:
            rename_schema(parse(schema_string), {"Human": "Droid", "Dog": "Droid"}, {})
        self.assertEqual(
            clashing_type_rename_error_message,
            str(e.exception),
        )

        with self.assertRaises(SchemaRenameNameConflictError) as e:
            rename_schema(
                parse(schema_string), {"Cat": "String"}, {"Human": {"id": {"id", "name"}}}
            )
        self.assertEqual(
            type_rename_to_builtin_error_message + "\n" + clashing_field_rename_error_message,
            str(e.exception),
        )

        with self.assertRaises(SchemaRenameNameConflictError) as e:
            rename_schema(
                parse(schema_string),
                {"Cat": "String", "Human": "Droid", "Dog": "Droid"},
                {"Human": {"id": {"id", "name"}}},
            )
        self.assertEqual(
            clashing_type_rename_error_message
            + "\n"
            + type_rename_to_builtin_error_message
            + "\n"
            + clashing_field_rename_error_message,
            str(e.exception),
        )

    def test_invalid_name_error_message(self) -> None:
        with self.assertRaises(InvalidNameError) as e:
            rename_schema(
                parse(ISS.multiple_objects_schema),
                {"Human": "0Human", "Dog": "__Dog", "Droid": "NewDroid"},
                {
                    "Human": {"name": {"0name"}},
                    "Droid": {"id": {"id!"}},
                    "Dog": {"nickname": {"__nickname"}},
                },
            )
        self.assertEqual(
<<<<<<< HEAD
            "Applying the renaming would involve names that are not valid, unreserved "
            "GraphQL names. Valid, unreserved GraphQL names must consist of only alphanumeric "
=======
            "Applying the renaming would rename types with names that are not valid, non-reserved "
            "GraphQL names. Valid, non-reserved GraphQL names must consist of only alphanumeric "
>>>>>>> 891ab84d
            "characters and underscores, must not start with a numeric character, and must not "
            "start with double underscores.\n"
            "The following is a list of tuples that describes what needs to be fixed for type "
            "renamings. Each tuple is of the form (original_name, invalid_new_name) where "
            "original_name is the name in the original schema and invalid_new_name is what "
            "original_name would be renamed to: [('Dog', '__Dog'), ('Human', '0Human')]\n"
            "The following is a list of tuples that describes what needs to be fixed for "
            "field renamings. Each tuple is of the form (type_name, field_renamings) "
            "where type_name is the name of the type in the original schema and "
            "field_renamings is a list of tuples mapping the original field name to the "
            "invalid GraphQL name it would be renamed to: [('Dog', [('nickname', '__nickname')]), "
            "('Droid', [('id', 'id!')]), ('Human', [('name', '0name')])]",
            str(e.exception),
        )

<<<<<<< HEAD
    def test_illegal_rename_start_with_number(self) -> None:
        with self.assertRaises(InvalidNameError):
            rename_schema(parse(ISS.basic_schema), {"Human": "0Human"}, {})
        with self.assertRaises(InvalidNameError):
            rename_schema(parse(ISS.basic_schema), {}, {"Human": {"id": {"0id"}}})

    def test_illegal_rename_contains_illegal_char(self) -> None:
        # Test types
        with self.assertRaises(InvalidNameError):
            rename_schema(parse(ISS.basic_schema), {"Human": "Human!"}, {})
        with self.assertRaises(InvalidNameError):
            rename_schema(parse(ISS.basic_schema), {"Human": "H-uman"}, {})
        with self.assertRaises(InvalidNameError):
            rename_schema(parse(ISS.basic_schema), {"Human": "H.uman"}, {})
        # Test fields
        with self.assertRaises(InvalidNameError):
            rename_schema(parse(ISS.basic_schema), {}, {"Human": {"id": {"id!"}}})
        with self.assertRaises(InvalidNameError):
            rename_schema(parse(ISS.basic_schema), {}, {"Human": {"id": {"i-d"}}})
        with self.assertRaises(InvalidNameError):
            rename_schema(parse(ISS.basic_schema), {}, {"Human": {"id": {"i.d"}}})

    def test_illegal_rename_starts_with_double_underscore(self) -> None:
        with self.assertRaises(InvalidNameError):
            rename_schema(parse(ISS.basic_schema), {"Human": "__Human"}, {})
        with self.assertRaises(InvalidNameError):
            rename_schema(parse(ISS.basic_schema), {}, {"Human": {"id": {"__id"}}})

    def test_illegal_rename_to_reserved_name_type(self) -> None:
        with self.assertRaises(InvalidNameError):
            rename_schema(parse(ISS.basic_schema), {"Human": "__Type"}, {})
        with self.assertRaises(InvalidNameError):
            rename_schema(parse(ISS.basic_schema), {}, {"Human": {"id": {"__Type"}}})
=======
    def test_illegal_rename_type_start_with_number(self) -> None:
        with self.assertRaises(InvalidNameError):
            rename_schema(parse(ISS.basic_schema), {"Human": "0Human"})

    def test_illegal_rename_type_contains_illegal_char(self) -> None:
        with self.assertRaises(InvalidNameError):
            rename_schema(parse(ISS.basic_schema), {"Human": "Human!"})
        with self.assertRaises(InvalidNameError):
            rename_schema(parse(ISS.basic_schema), {"Human": "H-uman"})
        with self.assertRaises(InvalidNameError):
            rename_schema(parse(ISS.basic_schema), {"Human": "H.uman"})

    def test_illegal_rename_type_to_double_underscore(self) -> None:
        with self.assertRaises(InvalidNameError):
            rename_schema(parse(ISS.basic_schema), {"Human": "__Human"})

    def test_illegal_rename_type_to_reserved_name_type(self) -> None:
        with self.assertRaises(InvalidNameError):
            rename_schema(parse(ISS.basic_schema), {"Human": "__Type"})
>>>>>>> 891ab84d

    def test_suppress_every_type(self) -> None:
        with self.assertRaises(SchemaTransformError):
            rename_schema(parse(ISS.basic_schema), {"Human": None}, {})

    def test_suppress_all_union_members(self) -> None:
        with self.assertRaises(CascadingSuppressionError):
            # Can't use ISS.union_schema here because suppressing all the members of the union would
            # mean suppressing every type in general, which means we couldn't be sure that
            # suppressing every member of a union specifically was raising the
            # CascadingSuppressionError.
            rename_schema(parse(ISS.extended_union_schema), {"Human": None, "Droid": None}, {})

    def test_field_still_depends_on_suppressed_type(self) -> None:
        with self.assertRaises(CascadingSuppressionError):
            rename_schema(
                parse(ISS.multiple_fields_schema), {"Dog": None}, {}
            )  # The type named Human contains a field of type Dog.

    def test_field_of_suppressed_type_in_suppressed_type(self) -> None:
        # The schema contains an object type that contains a field of the type Human. Normally,
        # suppressing the type named Human would cause a CascadingSuppressionError because the
        # resulting schema would still have fields of the type Human. Here, however, only the type
        # named Human contains such a field, so suppressing the type Human produces a legal schema.
        renamed_schema = rename_schema(parse(ISS.recursive_field_schema), {"Human": None}, {})
        renamed_schema_string = dedent(
            """\
            schema {
              query: SchemaQuery
            }

            type Dog {
              nickname: String
            }

            type SchemaQuery {
              Dog: Dog
            }
        """
        )
        compare_schema_texts_order_independently(
            self, renamed_schema_string, print_ast(renamed_schema.schema_ast)
        )
        self.assertEqual({}, renamed_schema.reverse_name_map)
        self.assertEqual({}, renamed_schema.reverse_field_name_map)

    def test_field_in_list_still_depends_on_suppressed_type(self) -> None:
        with self.assertRaises(CascadingSuppressionError):
            rename_schema(parse(ISS.list_schema), {"Height": None}, {})

    def test_rename_using_dict_like_prefixer_class(self) -> None:
        class PrefixNewDict:
            def __init__(self, schema: GraphQLSchema):
                self.schema = schema
                super().__init__()

            def get(self, key: str, default: Optional[str] = None) -> Optional[str]:
                """Define mapping for renaming object."""
                if key in get_custom_scalar_names(self.schema) or key in builtin_scalar_type_names:
                    # Making an exception for scalar types because renaming and suppressing them
                    # hasn't been implemented yet
                    return key
                return "New" + key

        schema = parse(ISS.various_types_schema)
        renamed_schema = rename_schema(schema, PrefixNewDict(build_ast_schema(schema)), {})
        renamed_schema_string = dedent(
            """\
            schema {
              query: SchemaQuery
            }

            scalar Date

            enum NewHeight {
              TALL
              SHORT
            }

            interface NewCharacter {
              id: String
            }

            type NewHuman implements NewCharacter {
              id: String
              name: String
              birthday: Date
            }

            type NewGiraffe implements NewCharacter {
              id: String
              height: NewHeight
            }

            type NewDog {
              nickname: String
            }

            directive @stitch(source_field: String!, sink_field: String!) on FIELD_DEFINITION

            type SchemaQuery {
              NewHuman: NewHuman
              NewGiraffe: NewGiraffe
              NewDog: NewDog
            }
        """
        )
        compare_schema_texts_order_independently(
            self, renamed_schema_string, print_ast(renamed_schema.schema_ast)
        )
        self.assertEqual(
            {
                "NewCharacter": "Character",
                "NewGiraffe": "Giraffe",
                "NewHeight": "Height",
                "NewHuman": "Human",
                "NewDog": "Dog",
            },
            renamed_schema.reverse_name_map,
        )
        self.assertEqual({}, renamed_schema.reverse_field_name_map)<|MERGE_RESOLUTION|>--- conflicted
+++ resolved
@@ -1312,13 +1312,8 @@
                 },
             )
         self.assertEqual(
-<<<<<<< HEAD
-            "Applying the renaming would involve names that are not valid, unreserved "
-            "GraphQL names. Valid, unreserved GraphQL names must consist of only alphanumeric "
-=======
-            "Applying the renaming would rename types with names that are not valid, non-reserved "
+            "Applying the renaming would involve names that are not valid, non-reserved "
             "GraphQL names. Valid, non-reserved GraphQL names must consist of only alphanumeric "
->>>>>>> 891ab84d
             "characters and underscores, must not start with a numeric character, and must not "
             "start with double underscores.\n"
             "The following is a list of tuples that describes what needs to be fixed for type "
@@ -1334,7 +1329,6 @@
             str(e.exception),
         )
 
-<<<<<<< HEAD
     def test_illegal_rename_start_with_number(self) -> None:
         with self.assertRaises(InvalidNameError):
             rename_schema(parse(ISS.basic_schema), {"Human": "0Human"}, {})
@@ -1368,27 +1362,6 @@
             rename_schema(parse(ISS.basic_schema), {"Human": "__Type"}, {})
         with self.assertRaises(InvalidNameError):
             rename_schema(parse(ISS.basic_schema), {}, {"Human": {"id": {"__Type"}}})
-=======
-    def test_illegal_rename_type_start_with_number(self) -> None:
-        with self.assertRaises(InvalidNameError):
-            rename_schema(parse(ISS.basic_schema), {"Human": "0Human"})
-
-    def test_illegal_rename_type_contains_illegal_char(self) -> None:
-        with self.assertRaises(InvalidNameError):
-            rename_schema(parse(ISS.basic_schema), {"Human": "Human!"})
-        with self.assertRaises(InvalidNameError):
-            rename_schema(parse(ISS.basic_schema), {"Human": "H-uman"})
-        with self.assertRaises(InvalidNameError):
-            rename_schema(parse(ISS.basic_schema), {"Human": "H.uman"})
-
-    def test_illegal_rename_type_to_double_underscore(self) -> None:
-        with self.assertRaises(InvalidNameError):
-            rename_schema(parse(ISS.basic_schema), {"Human": "__Human"})
-
-    def test_illegal_rename_type_to_reserved_name_type(self) -> None:
-        with self.assertRaises(InvalidNameError):
-            rename_schema(parse(ISS.basic_schema), {"Human": "__Type"})
->>>>>>> 891ab84d
 
     def test_suppress_every_type(self) -> None:
         with self.assertRaises(SchemaTransformError):
