# Copyright 2019-present Kensho Technologies, LLC.
from textwrap import dedent
<<<<<<< HEAD
from typing import Dict, List, Optional, Set
=======
from typing import Optional, Set
>>>>>>> b23be9c4
import unittest

from graphql import GraphQLSchema, build_ast_schema, parse
from graphql.language.printer import print_ast
from graphql.language.visitor import QUERY_DOCUMENT_KEYS
from graphql.pyutils import snake_to_camel

from ...schema_transformation.rename_schema import (
    RenameSchemaTypesVisitor,
    TypeRenamingMapping,
    rename_schema,
)
from ...schema_transformation.utils import (
    CascadingSuppressionError,
    InvalidTypeNameError,
    NoOpRenamingError,
    SchemaRenameNameConflictError,
    SchemaTransformError,
    builtin_scalar_type_names,
    get_custom_scalar_names,
)
from ..test_helpers import compare_schema_texts_order_independently
from .input_schema_strings import InputSchemaStrings as ISS


<<<<<<< HEAD
def check_rename_conflict_error_message(
    expected_name_conflicts: Dict[str, Set[str]],
    expected_renamed_to_builtin_scalar_conflicts: Dict[str, str],
    error: SchemaRenameNameConflictError,
) -> bool:
    """Check SchemaRenameNameConflictError's error message contains the expected data structures.

    Since there are no guarantees for the order in which GraphQL-core's visit function visits nodes
    at the same depth in the schema AST, SchemaRenameNameConflictError's __str__ method is not
    fully deterministic. This function checks that the __str__ method contains valid string
    representations of SchemaRenameNameConflictError's name_conflicts and
    renamed_to_builtin_scalar_conflicts fields.

    Args:
        expected_name_conflicts: expected name conflicts from renaming
        expected_renamed_to_builtin_scalar_conflicts: expected conflicts from renaming to built-in
                                                      scalar types
        error: exception object raised during schema renaming due to name conflict

    Returns:
        True iff the error message correctly represents the data structures and matches the
        expected SchemaRenameNameConflictError error message format.
    """
    name_conflicts_prefix = (
        "Applying the renaming would produce a schema in which multiple types have the "
        "same name, which is an illegal schema state. The name_conflicts dict describes "
        "these problems. For each key k in name_conflicts, name_conflicts[k] is the set "
        "of types in the original schema that get mapped to k in the new schema. To fix "
        "this, modify the type_renamings argument of rename_schema to ensure that no two types "
        "in the renamed schema have the same name. name_conflicts: "
    )
    renamed_to_builtin_scalar_conflicts_prefix = (
        "Applying the renaming would rename type(s) to a name already used by a built-in "
        "GraphQL scalar type. To fix this, ensure that no type name is mapped to a "
        "scalar's name. The following dict maps each to-be-renamed type to the scalar "
        "name it was mapped to: "
    )
    actual_error_message = str(error)
    name_conflicts_part = None
    renamed_to_builtin_scalar_conflicts_part = None
    if expected_name_conflicts and expected_renamed_to_builtin_scalar_conflicts:
        name_conflicts_part, renamed_to_builtin_scalar_conflicts_part = actual_error_message.split(
            "\n"
        )
    elif expected_name_conflicts:
        name_conflicts_part = actual_error_message
    elif expected_renamed_to_builtin_scalar_conflicts:
        renamed_to_builtin_scalar_conflicts_part = actual_error_message
    else:
        raise AssertionError(
            "Illegal for SchemaRenameNameConflictError to have all arguments as empty dicts"
        )

    if name_conflicts_part:
        if not name_conflicts_part.startswith(name_conflicts_prefix):
            return False
        # Then check the string representation of name_conflicts
        try:
            if (
                literal_eval(name_conflicts_part[len(name_conflicts_prefix) :])
                != expected_name_conflicts
            ):
                return False
        except SyntaxError:
            # In case it's syntactically invalid
            return False
    if renamed_to_builtin_scalar_conflicts_part:
        if not renamed_to_builtin_scalar_conflicts_part.startswith(
            renamed_to_builtin_scalar_conflicts_prefix
        ):
            return False
        # Then check the string representation of renamed_to_builtin_scalar_conflicts
        try:
            if (
                literal_eval(
                    renamed_to_builtin_scalar_conflicts_part[
                        len(renamed_to_builtin_scalar_conflicts_prefix) :
                    ]
                )
                != expected_renamed_to_builtin_scalar_conflicts
            ):
                return False
        except SyntaxError:
            return False
    return True


=======
>>>>>>> b23be9c4
class TestRenameSchema(unittest.TestCase):
    def test_rename_visitor_type_coverage(self) -> None:
        """Check that all types are covered without overlap."""
        type_sets = [
            RenameSchemaTypesVisitor.noop_types,
            RenameSchemaTypesVisitor.rename_types,
        ]
        all_types = {snake_to_camel(node_type) + "Node" for node_type in QUERY_DOCUMENT_KEYS}
        type_sets_union: Set[str] = set()
        for type_set in type_sets:
            self.assertTrue(type_sets_union.isdisjoint(type_set))
            type_sets_union.update(type_set)
        self.assertEqual(all_types, type_sets_union)

    def test_no_rename(self) -> None:
        renamed_schema = rename_schema(parse(ISS.basic_schema), {}, {})

        compare_schema_texts_order_independently(
            self, ISS.basic_schema, print_ast(renamed_schema.schema_ast)
        )
        self.assertEqual({}, renamed_schema.reverse_name_map)
        self.assertEqual({}, renamed_schema.reverse_field_name_map)

    def test_basic_rename(self) -> None:
        renamed_schema = rename_schema(parse(ISS.basic_schema), {"Human": "NewHuman"}, {})
        renamed_schema_string = dedent(
            """\
            schema {
              query: SchemaQuery
            }

            directive @stitch(source_field: String!, sink_field: String!) on FIELD_DEFINITION

            type NewHuman {
              id: String
            }

            type SchemaQuery {
              NewHuman: NewHuman
            }
        """
        )
        compare_schema_texts_order_independently(
            self, renamed_schema_string, print_ast(renamed_schema.schema_ast)
        )
        self.assertEqual({"NewHuman": "Human"}, renamed_schema.reverse_name_map)
        self.assertEqual({}, renamed_schema.reverse_field_name_map)

    def test_type_directive_same_name(self) -> None:
        # Types, fields, and directives have different namespaces, so this schema and renaming are
        # both valid and the renaming only affects the object type.
        renamed_schema = rename_schema(
            parse(ISS.type_field_directive_same_name_schema), {"stitch": "NewStitch"}, {}
        )
        renamed_schema_string = dedent(
            """\
            schema {
              query: SchemaQuery
            }

            directive @stitch(source_field: String!, sink_field: String!) on FIELD_DEFINITION

            type NewStitch {
              stitch: String
            }

            type SchemaQuery {
              NewStitch: NewStitch
            }
        """
        )
        compare_schema_texts_order_independently(
            self, renamed_schema_string, print_ast(renamed_schema.schema_ast)
        )
        self.assertEqual({"NewStitch": "stitch"}, renamed_schema.reverse_name_map)
        self.assertEqual({}, renamed_schema.reverse_field_name_map)

    def test_original_unmodified_rename(self) -> None:
        original_ast = parse(ISS.basic_schema)
        rename_schema(original_ast, {"Human": "NewHuman"}, {})
        self.assertEqual(original_ast, parse(ISS.basic_schema))

    def test_original_unmodified_suppress(self) -> None:
        original_ast = parse(ISS.multiple_objects_schema)
        rename_schema(original_ast, {"Human": None}, {})
        self.assertEqual(original_ast, parse(ISS.multiple_objects_schema))

    def test_rename_illegal_noop_unused_renaming(self) -> None:
        with self.assertRaises(NoOpRenamingError) as e:
            rename_schema(parse(ISS.basic_schema), {"Dinosaur": "NewDinosaur"}, {})
        self.assertEqual(
            "type_renamings is iterable, so it cannot have no-op renamings. However, the following "
            "entries exist in the type_renamings argument, which either rename a type to itself or "
            "would rename a type that doesn't exist in the schema, both of which are invalid: "
            "['Dinosaur']",
            str(e.exception),
        )

    def test_rename_legal_noop_unused_renaming(self) -> None:
        # Unlike with test_rename_illegal_noop_unused_renaming, here type_renamings is not
        # iterable. As a result, this renaming is technically legal but it is inadvisable to
        # write a renaming like this since the intended "Dinosaur" -> "NewDinosaur" mapping is
        # unused and will silently do nothing when applied to the given schema.
        class RenameMapping:
            def get(self, key: str, default: Optional[str] = None) -> Optional[str]:
                """Define mapping for renaming object."""
                if key == "Dinosaur":
                    return "NewDinosaur"
                return key

        renamed_schema = rename_schema(parse(ISS.basic_schema), RenameMapping(), {})
        compare_schema_texts_order_independently(
            self, ISS.basic_schema, print_ast(renamed_schema.schema_ast)
        )
        self.assertEqual({}, renamed_schema.reverse_name_map)
        self.assertEqual({}, renamed_schema.reverse_field_name_map)

    def test_rename_illegal_noop_renamed_to_self(self) -> None:
        with self.assertRaises(NoOpRenamingError) as e:
            rename_schema(parse(ISS.basic_schema), {"Human": "Human"}, {})
        self.assertEqual(
            "type_renamings is iterable, so it cannot have no-op renamings. However, the following "
            "entries exist in the type_renamings argument, which either rename a type to itself or "
            "would rename a type that doesn't exist in the schema, both of which are invalid: "
            "['Human']",
            str(e.exception),
        )

    def test_basic_suppress(self) -> None:
        renamed_schema = rename_schema(parse(ISS.multiple_objects_schema), {"Human": None}, {})
        renamed_schema_string = dedent(
            """\
            schema {
              query: SchemaQuery
            }

            type Droid {
              id: String
            }

            type Dog {
              nickname: String
            }

            type SchemaQuery {
              Droid: Droid
              Dog: Dog
            }
        """
        )
        compare_schema_texts_order_independently(
            self, renamed_schema_string, print_ast(renamed_schema.schema_ast)
        )
        self.assertEqual({}, renamed_schema.reverse_name_map)
        self.assertEqual({}, renamed_schema.reverse_field_name_map)

    def test_multiple_type_suppress(self) -> None:
        renamed_schema = rename_schema(
            parse(ISS.multiple_objects_schema), {"Human": None, "Droid": None}, {}
        )
        renamed_schema_string = dedent(
            """\
            schema {
              query: SchemaQuery
            }

            type Dog {
              nickname: String
            }

            type SchemaQuery {
              Dog: Dog
            }
        """
        )
        compare_schema_texts_order_independently(
            self, renamed_schema_string, print_ast(renamed_schema.schema_ast)
        )
        self.assertEqual({}, renamed_schema.reverse_name_map)
        self.assertEqual({}, renamed_schema.reverse_field_name_map)

    def test_suppress_illegal_noop_unused_suppression(self) -> None:
        with self.assertRaises(NoOpRenamingError) as e:
            rename_schema(parse(ISS.multiple_objects_schema), {"Dinosaur": None}, {})
        self.assertEqual(
            "type_renamings is iterable, so it cannot have no-op renamings. However, the following "
            "entries exist in the type_renamings argument, which either rename a type to itself or "
            "would rename a type that doesn't exist in the schema, both of which are invalid: "
            "['Dinosaur']",
            str(e.exception),
        )

    def test_suppress_legal_noop_unused_suppression(self) -> None:
        # Unlike with test_suppress_illegal_noop_unused_suppression, here type_renamings is not
        # iterable. As a result, this renaming is technically legal but it is inadvisable to
        # write a renaming like this since the intended "Dinosaur" -> None mapping is unused and
        # will silently do nothing when applied to the given schema.
        class SuppressMapping:
            def get(self, key: str, default: Optional[str] = None) -> Optional[str]:
                """Define mapping for renaming object."""
                if key == "Dinosaur":
                    return None
                return key

        renamed_schema = rename_schema(parse(ISS.multiple_objects_schema), SuppressMapping(), {})
        compare_schema_texts_order_independently(
            self, ISS.multiple_objects_schema, print_ast(renamed_schema.schema_ast)
        )
        self.assertEqual({}, renamed_schema.reverse_name_map)
        self.assertEqual({}, renamed_schema.reverse_field_name_map)

    def test_various_illegal_noop_type_renamings(self) -> None:
        with self.assertRaises(NoOpRenamingError) as e:
            rename_schema(
                parse(ISS.basic_schema), {"Dinosaur": None, "Human": "Human", "Bird": "Birdie"}, {}
            )
        self.assertEqual(
            "type_renamings is iterable, so it cannot have no-op renamings. However, the following "
            "entries exist in the type_renamings argument, which either rename a type to itself or "
            "would rename a type that doesn't exist in the schema, both of which are invalid: "
            "['Bird', 'Dinosaur', 'Human']",
            str(e.exception),
        )

    def test_swap_rename(self) -> None:
        renamed_schema = rename_schema(
            parse(ISS.multiple_objects_schema), {"Human": "Droid", "Droid": "Human"}, {}
        )
        renamed_schema_string = dedent(
            """\
            schema {
              query: SchemaQuery
            }

            type Droid {
              name: String
            }

            type Human {
              id: String
            }

            type Dog {
              nickname: String
            }

            type SchemaQuery {
              Droid: Droid
              Human: Human
              Dog: Dog
            }
        """
        )
        compare_schema_texts_order_independently(
            self, renamed_schema_string, print_ast(renamed_schema.schema_ast)
        )
        self.assertEqual({"Human": "Droid", "Droid": "Human"}, renamed_schema.reverse_name_map)
        self.assertEqual({}, renamed_schema.reverse_field_name_map)

    def test_rename_into_suppressed(self) -> None:
        renamed_schema = rename_schema(
            parse(ISS.multiple_objects_schema), {"Human": None, "Droid": "Human"}, {}
        )
        renamed_schema_string = dedent(
            """\
            schema {
              query: SchemaQuery
            }

            type Human {
              id: String
            }

            type Dog {
              nickname: String
            }

            type SchemaQuery {
              Human: Human
              Dog: Dog
            }
        """
        )
        compare_schema_texts_order_independently(
            self, renamed_schema_string, print_ast(renamed_schema.schema_ast)
        )
        self.assertEqual({"Human": "Droid"}, renamed_schema.reverse_name_map)
        self.assertEqual({}, renamed_schema.reverse_field_name_map)

    def test_cyclic_rename(self) -> None:
        renamed_schema = rename_schema(
            parse(ISS.multiple_objects_schema),
            {"Human": "Droid", "Droid": "Dog", "Dog": "Human"},
            {},
        )
        renamed_schema_string = dedent(
            """\
            schema {
              query: SchemaQuery
            }

            type Droid {
              name: String
            }

            type Dog {
              id: String
            }

            type Human {
              nickname: String
            }

            type SchemaQuery {
              Droid: Droid
              Dog: Dog
              Human: Human
            }
        """
        )
        compare_schema_texts_order_independently(
            self, renamed_schema_string, print_ast(renamed_schema.schema_ast)
        )
        self.assertEqual(
            {"Dog": "Droid", "Human": "Dog", "Droid": "Human"}, renamed_schema.reverse_name_map
        )
        self.assertEqual({}, renamed_schema.reverse_field_name_map)

    def test_field_rename(self) -> None:
        renamed_schema = rename_schema(parse(ISS.basic_schema), {}, {"Human": {"id": {"new_id"}}})
        renamed_schema_string = dedent(
            """\
            schema {
              query: SchemaQuery
            }

            directive @stitch(source_field: String!, sink_field: String!) on FIELD_DEFINITION

            type Human {
              new_id: String
            }

            type SchemaQuery {
              Human: Human
            }
        """
        )
        compare_schema_texts_order_independently(
            self, renamed_schema_string, print_ast(renamed_schema.schema_ast)
        )
        self.assertEqual({}, renamed_schema.reverse_name_map)
        self.assertEqual({"Human": {"new_id": "id"}}, renamed_schema.reverse_field_name_map)

    def test_field_rename_includes_original_name(self) -> None:
        renamed_schema = rename_schema(
            parse(ISS.basic_schema), {}, {"Human": {"id": {"new_id", "id"}}}
        )
        renamed_schema_string = dedent(
            """\
            schema {
              query: SchemaQuery
            }

            directive @stitch(source_field: String!, sink_field: String!) on FIELD_DEFINITION

            type Human {
              id: String
              new_id: String
            }

            type SchemaQuery {
              Human: Human
            }
        """
        )
        compare_schema_texts_order_independently(
            self, renamed_schema_string, print_ast(renamed_schema.schema_ast)
        )
        self.assertEqual({}, renamed_schema.reverse_name_map)
        self.assertEqual({"Human": {"new_id": "id"}}, renamed_schema.reverse_field_name_map)

    def test_field_rename_only_affects_names_in_original_schema(self) -> None:
        renamed_schema = rename_schema(
            parse(ISS.many_fields_schema), {}, {"Human": {"id": {"age", "id"}, "age": {"new_age"}}}
        )
        renamed_schema_string = dedent(
            """\
            schema {
              query: SchemaQuery
            }

            directive @stitch(source_field: String!, sink_field: String!) on FIELD_DEFINITION

            type Human {
              id: String
              name: String
              age: String
              new_age: Int
            }

            type SchemaQuery {
              Human: Human
            }
        """
        )
        compare_schema_texts_order_independently(
            self, renamed_schema_string, print_ast(renamed_schema.schema_ast)
        )
        self.assertEqual({}, renamed_schema.reverse_name_map)
        self.assertEqual(
            {"Human": {"age": "id", "new_age": "age"}}, renamed_schema.reverse_field_name_map
        )

    def test_field_renaming_illegal_noop_unused_renaming(self) -> None:
        with self.assertRaises(NoOpRenamingError):
            rename_schema(parse(ISS.many_fields_schema), {}, {"Human": {"pet": {"new_pet"}}})
        # TODO: check error message too

    def test_field_renaming_legal_noop_unused_renaming(self) -> None:
        # Unlike with test_field_renaming_illegal_noop_unused_renaming, here field_renamings is not iterable.
        # As a result, this renaming is technically legal but it is inadvisable to write a
        # renaming like this since the intended "pet" -> "new_pet" mapping is unused and will
        # silently do nothing when applied to ISS.many_fields_schema.
        class FieldRenamingNoOpMapping:
            class FieldNoOpRenamings:
                def get(self, field_name: str, default: Set[str]) -> Set[str]:
                    """Define field renaming to use."""
                    if field_name == "pet":
                        return {"new_pet"}
                    return {field_name}

            def get(
                self, type_name: str, default_field_renamings: FieldNoOpRenamings
            ) -> FieldNoOpRenamings:
                if type_name == "Human":
                    return FieldRenamingNoOpMapping.FieldNoOpRenamings()
                return {}

        renamed_schema = rename_schema(
            parse(ISS.many_fields_schema), {}, FieldRenamingNoOpMapping()
        )
        compare_schema_texts_order_independently(
            self, ISS.many_fields_schema, print_ast(renamed_schema.schema_ast)
        )
        self.assertEqual({}, renamed_schema.reverse_name_map)
        self.assertEqual({}, renamed_schema.reverse_field_name_map)

    def test_field_renaming_illegal_noop_renamed_to_self(self) -> None:
        # This would be legal if the field named "id" were 1-many renamed to something else as well
        # (e.g. renaming to "id" and "new_id" so that both fields in the renamed schema correspond
        # to the field named "id" in the original schema). However, since this is a 1-1 renaming,
        # this renaming would have no effect.
        with self.assertRaises(NoOpRenamingError):
            rename_schema(parse(ISS.many_fields_schema), {}, {"Human": {"id": {"id"}}})
        # TODO: check error message too

    def test_enum_rename(self) -> None:
        renamed_schema = rename_schema(
            parse(ISS.enum_schema), {"Droid": "NewDroid", "Height": "NewHeight"}, {}
        )
        renamed_schema_string = dedent(
            """\
            schema {
              query: SchemaQuery
            }

            type NewDroid {
              height: NewHeight
            }

            type SchemaQuery {
              NewDroid: NewDroid
            }

            enum NewHeight {
              TALL
              SHORT
            }
        """
        )
        compare_schema_texts_order_independently(
            self, renamed_schema_string, print_ast(renamed_schema.schema_ast)
        )
        self.assertEqual(
            {"NewDroid": "Droid", "NewHeight": "Height"}, renamed_schema.reverse_name_map
        )
        self.assertEqual({}, renamed_schema.reverse_field_name_map)

    def test_enum_suppression(self) -> None:
        with self.assertRaises(NotImplementedError):
            rename_schema(parse(ISS.multiple_enums_schema), {"Size": None}, {})

    def test_interface_rename(self) -> None:
        renamed_schema = rename_schema(
            parse(ISS.interface_schema), {"Kid": "NewKid", "Character": "NewCharacter"}, {}
        )
        renamed_schema_string = dedent(
            """\
            schema {
              query: SchemaQuery
            }

            interface NewCharacter {
              id: String
            }

            type NewKid implements NewCharacter {
              id: String
            }

            type SchemaQuery {
              NewCharacter: NewCharacter
              NewKid: NewKid
            }
        """
        )
        compare_schema_texts_order_independently(
            self, renamed_schema_string, print_ast(renamed_schema.schema_ast)
        )
        self.assertEqual(
            {"NewKid": "Kid", "NewCharacter": "Character"}, renamed_schema.reverse_name_map
        )
        self.assertEqual({}, renamed_schema.reverse_field_name_map)

    def test_suppress_interface_implementation(self) -> None:
        with self.assertRaises(NotImplementedError):
            rename_schema(parse(ISS.various_types_schema), {"Giraffe": None}, {})

    def test_suppress_all_implementations_but_not_interface(self) -> None:
        with self.assertRaises(NotImplementedError):
            rename_schema(parse(ISS.various_types_schema), {"Giraffe": None, "Human": None}, {})

    def test_suppress_interface_but_not_implementations(self) -> None:
        with self.assertRaises(NotImplementedError):
            rename_schema(parse(ISS.various_types_schema), {"Character": None}, {})

    def test_suppress_interface_and_all_implementations(self) -> None:
        with self.assertRaises(NotImplementedError):
            rename_schema(
                parse(ISS.various_types_schema),
                {"Giraffe": None, "Character": None, "Human": None},
                {},
            )

    def test_multiple_interfaces_rename(self) -> None:
        renamed_schema = rename_schema(
            parse(ISS.multiple_interfaces_schema),
            {"Human": "NewHuman", "Character": "NewCharacter", "Creature": "NewCreature"},
            {},
        )
        renamed_schema_string = dedent(
            """\
            schema {
              query: SchemaQuery
            }

            interface NewCharacter {
              id: String
            }

            interface NewCreature {
              age: Int
            }

            type NewHuman implements NewCharacter & NewCreature {
              id: String
              age: Int
            }

            type SchemaQuery {
              NewCharacter: NewCharacter
              NewCreature: NewCreature
              NewHuman: NewHuman
            }
        """
        )
        compare_schema_texts_order_independently(
            self, renamed_schema_string, print_ast(renamed_schema.schema_ast)
        )
        self.assertEqual(
            {"NewHuman": "Human", "NewCharacter": "Character", "NewCreature": "Creature"},
            renamed_schema.reverse_name_map,
        )
        self.assertEqual({}, renamed_schema.reverse_field_name_map)

    def test_scalar_rename(self) -> None:
        with self.assertRaises(NotImplementedError):
            rename_schema(parse(ISS.scalar_schema), {"Date": "NewDate"}, {})

    def test_builtin_rename(self) -> None:
        with self.assertRaises(NotImplementedError):
            rename_schema(parse(ISS.list_schema), {"String": "NewString"}, {})

    def test_union_rename(self) -> None:
        renamed_schema = rename_schema(
            parse(ISS.union_schema), {"HumanOrDroid": "NewHumanOrDroid", "Droid": "NewDroid"}, {}
        )
        renamed_schema_string = dedent(
            """\
            schema {
              query: SchemaQuery
            }

            type Human {
              id: String
            }

            type NewDroid {
              id: String
            }

            union NewHumanOrDroid = Human | NewDroid

            type SchemaQuery {
              Human: Human
              NewDroid: NewDroid
            }
        """
        )
        compare_schema_texts_order_independently(
            self, renamed_schema_string, print_ast(renamed_schema.schema_ast)
        )
        self.assertEqual(
            {"NewDroid": "Droid", "NewHumanOrDroid": "HumanOrDroid"},
            renamed_schema.reverse_name_map,
        )
        self.assertEqual({}, renamed_schema.reverse_field_name_map)

    def test_entire_union_suppress(self) -> None:
        renamed_schema = rename_schema(
            parse(ISS.union_schema), {"HumanOrDroid": None, "Droid": "NewDroid"}, {}
        )
        renamed_schema_string = dedent(
            """\
            schema {
              query: SchemaQuery
            }

            type Human {
              id: String
            }

            type NewDroid {
              id: String
            }

            type SchemaQuery {
              Human: Human
              NewDroid: NewDroid
            }
        """
        )
        compare_schema_texts_order_independently(
            self, renamed_schema_string, print_ast(renamed_schema.schema_ast)
        )
        self.assertEqual(
            {"NewDroid": "Droid"},
            renamed_schema.reverse_name_map,
        )
        self.assertEqual({}, renamed_schema.reverse_field_name_map)

    def test_union_member_suppress(self) -> None:
        renamed_schema = rename_schema(parse(ISS.union_schema), {"Droid": None}, {})
        renamed_schema_string = dedent(
            """\
            schema {
              query: SchemaQuery
            }

            type Human {
              id: String
            }

            union HumanOrDroid = Human

            type SchemaQuery {
              Human: Human
            }
        """
        )
        compare_schema_texts_order_independently(
            self, renamed_schema_string, print_ast(renamed_schema.schema_ast)
        )
        self.assertEqual(
            {},
            renamed_schema.reverse_name_map,
        )
        self.assertEqual({}, renamed_schema.reverse_field_name_map)

    def test_list_rename(self) -> None:
        renamed_schema = rename_schema(
            parse(ISS.list_schema),
            {
                "Droid": "NewDroid",
                "Character": "NewCharacter",
                "Height": "NewHeight",
            },
            {},
        )
        renamed_schema_string = dedent(
            """\
            schema {
              query: SchemaQuery
            }

            type NewDroid implements NewCharacter {
              id: String
              heights: [NewHeight]
              dates: [Date]
              friends: [NewDroid]
              enemies: [NewCharacter]
            }

            type SchemaQuery {
              NewDroid: [NewDroid]
            }

            scalar Date

            interface NewCharacter {
              id: String
            }

            enum NewHeight {
              TALL
              SHORT
            }
        """
        )
        compare_schema_texts_order_independently(
            self, renamed_schema_string, print_ast(renamed_schema.schema_ast)
        )
        self.assertEqual(
            {
                "NewCharacter": "Character",
                "NewDroid": "Droid",
                "NewHeight": "Height",
            },
            renamed_schema.reverse_name_map,
        )
        self.assertEqual({}, renamed_schema.reverse_field_name_map)

    def test_non_null_rename(self) -> None:
        renamed_schema = rename_schema(parse(ISS.non_null_schema), {"Dog": "NewDog"}, {})
        renamed_schema_string = dedent(
            """\
            schema {
              query: SchemaQuery
            }

            type NewDog {
              id: String!
              friend: NewDog!
            }

            type Cat {
              id: String
            }

            type SchemaQuery {
              NewDog: NewDog!
              Cat: Cat
            }
        """
        )
        compare_schema_texts_order_independently(
            self, renamed_schema_string, print_ast(renamed_schema.schema_ast)
        )
        self.assertEqual({"NewDog": "Dog"}, renamed_schema.reverse_name_map)
        self.assertEqual({}, renamed_schema.reverse_field_name_map)

    def test_non_null_suppress(self) -> None:
        renamed_schema = rename_schema(parse(ISS.non_null_schema), {"Dog": None}, {})
        renamed_schema_string = dedent(
            """\
            schema {
              query: SchemaQuery
            }

            type Cat {
              id: String
            }

            type SchemaQuery {
              Cat: Cat
            }
        """
        )
        compare_schema_texts_order_independently(
            self, renamed_schema_string, print_ast(renamed_schema.schema_ast)
        )
        self.assertEqual({}, renamed_schema.reverse_name_map)
        self.assertEqual({}, renamed_schema.reverse_field_name_map)

    def test_directive_renaming_illegal_noop(self) -> None:
        # This renaming is illegal because directives can't be renamed, so the
        # "stitch" -> "NewStitch" mapping is a no-op which is not allowed for iterable type_renamings.
        with self.assertRaises(NoOpRenamingError) as e:
            rename_schema(
                parse(ISS.directive_schema),
                {
                    "stitch": "NewStitch",
                },
                {},
            )
        self.assertEqual(
            "type_renamings is iterable, so it cannot have no-op renamings. However, the following "
            "entries exist in the type_renamings argument, which either rename a type to itself or "
            "would rename a type that doesn't exist in the schema, both of which are invalid: "
            "['stitch']",
            str(e.exception),
        )

    def test_directive_renaming_legal_noop(self) -> None:
        # Unlike with test_directive_renaming_illegal_noop, here type_renamings is not iterable.
        # As a result, this renaming is technically legal but it is inadvisable to write a
        # renaming like this since directives cannot be renamed so the intended
        # "stitch" -> "NewStitch" mapping is unused and will silently do nothing when applied to
        #  ISS.directive_schema.
        class DirectiveRenamingMapping:
            def get(self, key: str, default: Optional[str] = None) -> Optional[str]:
                """Define mapping for renaming object."""
                if key == "stitch":
                    return "NewStitch"
                return key

        renamed_schema = rename_schema(parse(ISS.directive_schema), DirectiveRenamingMapping(), {})
        compare_schema_texts_order_independently(
            self, ISS.directive_schema, print_ast(renamed_schema.schema_ast)
        )
        self.assertEqual({}, renamed_schema.reverse_name_map)
        self.assertEqual({}, renamed_schema.reverse_field_name_map)

    def test_query_type_field_argument_illegal_noop(self) -> None:
        # This renaming is illegal because query type field arguments can't be renamed, so the
        # "id" -> "Id" mapping is a no-op which is not allowed for iterable type_renamings.
        schema_string = dedent(
            """\
            schema {
              query: SchemaQuery
            }

            type SchemaQuery {
              Human(id: String!): Human
            }

            type Human {
              name: String
            }
        """
        )
        with self.assertRaises(NoOpRenamingError) as e:
            rename_schema(parse(schema_string), {"id": "Id"}, {})
        self.assertEqual(
            "type_renamings is iterable, so it cannot have no-op renamings. However, the following "
            "entries exist in the type_renamings argument, which either rename a type to itself or "
            "would rename a type that doesn't exist in the schema, both of which are invalid: "
            "['id']",
            str(e.exception),
        )

    def test_query_type_field_argument_legal_noop(self) -> None:
        # Unlike with test_query_type_field_argument_illegal_noop, here type_renamings is not
        # iterable. As a result, this renaming is technically legal but it is inadvisable to
        # write a renaming like this since the intended "id" -> "Id" mapping is unused and will
        # silently do nothing when applied to the given schema.
        schema_string = dedent(
            """\
            schema {
              query: SchemaQuery
            }

            type SchemaQuery {
              Human(id: String!): Human
            }

            type Human {
              name: String
            }
        """
        )

        class QueryTypeFieldArgumentMapping:
            def get(self, key: str, default: Optional[str] = None) -> Optional[str]:
                """Define mapping for renaming object."""
                if key == "id":
                    return "Id"
                return key

        renamed_schema = rename_schema(parse(schema_string), QueryTypeFieldArgumentMapping(), {})
        compare_schema_texts_order_independently(
            self, schema_string, print_ast(renamed_schema.schema_ast)
        )
        self.assertEqual({}, renamed_schema.reverse_name_map)
        self.assertEqual({}, renamed_schema.reverse_field_name_map)

    def test_clashing_type_rename(self) -> None:
        schema_string = dedent(
            """\
            schema {
              query: SchemaQuery
            }

            type Human1 {
              id: String
            }

            type Human2 {
              id: String
            }

            type SchemaQuery {
              Human1: Human1
              Human2: Human2
            }
        """
        )

        with self.assertRaises(SchemaRenameNameConflictError) as e:
<<<<<<< HEAD
            rename_schema(parse(schema_string), {"Human1": "Human", "Human2": "Human"}, {})
        self.assertTrue(
            check_rename_conflict_error_message({"Human": {"Human1", "Human2"}}, {}, e.exception)
=======
            rename_schema(parse(schema_string), {"Human1": "Human", "Human2": "Human"})
        self.assertEqual(
            "Applying the renaming would produce a schema in which multiple types have the "
            "same name, which is an illegal schema state. To fix this, modify the renamings "
            "argument of rename_schema to ensure that no two types in the renamed schema have "
            "the same name. The following is a list of tuples that describes what needs to be "
            "fixed. Each tuple is of the form (new_type_name, original_schema_type_names) "
            "where new_type_name is the type name that would appear in the new schema and "
            "original_schema_type_names is a list of types in the original schema that get "
            "mapped to new_type_name: [('Human', ['Human1', 'Human2'])]",
            str(e.exception),
>>>>>>> b23be9c4
        )

    def test_clashing_type_single_rename(self) -> None:
        schema_string = dedent(
            """\
            schema {
              query: SchemaQuery
            }

            type Human {
              id: String
            }

            type Human2 {
              id: String
            }

            type SchemaQuery {
              Human: Human
              Human2: Human2
            }
        """
        )

        with self.assertRaises(SchemaRenameNameConflictError) as e:
<<<<<<< HEAD
            rename_schema(parse(schema_string), {"Human2": "Human"}, {})
        self.assertTrue(
            check_rename_conflict_error_message({"Human": {"Human", "Human2"}}, {}, e.exception)
=======
            rename_schema(parse(schema_string), {"Human2": "Human"})
        self.assertEqual(
            "Applying the renaming would produce a schema in which multiple types have the "
            "same name, which is an illegal schema state. To fix this, modify the renamings "
            "argument of rename_schema to ensure that no two types in the renamed schema have "
            "the same name. The following is a list of tuples that describes what needs to be "
            "fixed. Each tuple is of the form (new_type_name, original_schema_type_names) "
            "where new_type_name is the type name that would appear in the new schema and "
            "original_schema_type_names is a list of types in the original schema that get "
            "mapped to new_type_name: [('Human', ['Human', 'Human2'])]",
            str(e.exception),
>>>>>>> b23be9c4
        )

    def test_clashing_type_one_unchanged_rename(self) -> None:
        schema_string = dedent(
            """\
            schema {
              query: SchemaQuery
            }

            type Human {
              id: String
            }

            type Human2 {
              id: String
            }

            type SchemaQuery {
              Human: Human
              Human2: Human2
            }
        """
        )

        with self.assertRaises(SchemaRenameNameConflictError) as e:
<<<<<<< HEAD
            rename_schema(parse(schema_string), {"Human": "Human3", "Human2": "Human3"}, {})
        self.assertTrue(
            check_rename_conflict_error_message({"Human3": {"Human", "Human2"}}, {}, e.exception)
=======
            rename_schema(parse(schema_string), {"Human": "Human3", "Human2": "Human3"})
        self.assertEqual(
            "Applying the renaming would produce a schema in which multiple types have the "
            "same name, which is an illegal schema state. To fix this, modify the renamings "
            "argument of rename_schema to ensure that no two types in the renamed schema have "
            "the same name. The following is a list of tuples that describes what needs to be "
            "fixed. Each tuple is of the form (new_type_name, original_schema_type_names) "
            "where new_type_name is the type name that would appear in the new schema and "
            "original_schema_type_names is a list of types in the original schema that get "
            "mapped to new_type_name: [('Human3', ['Human', 'Human2'])]",
            str(e.exception),
>>>>>>> b23be9c4
        )

    def test_clashing_scalar_type_rename(self) -> None:
        schema_string = dedent(
            """\
            schema {
              query: SchemaQuery
            }

            type Human {
              id: String
            }

            scalar SCALAR

            type SchemaQuery {
              Human: Human
            }
        """
        )

        with self.assertRaises(SchemaRenameNameConflictError) as e:
<<<<<<< HEAD
            rename_schema(parse(schema_string), {"Human": "SCALAR"}, {})
        self.assertTrue(
            check_rename_conflict_error_message({"SCALAR": {"SCALAR", "Human"}}, {}, e.exception)
=======
            rename_schema(parse(schema_string), {"Human": "SCALAR"})
        self.assertEqual(
            "Applying the renaming would produce a schema in which multiple types have the "
            "same name, which is an illegal schema state. To fix this, modify the renamings "
            "argument of rename_schema to ensure that no two types in the renamed schema have "
            "the same name. The following is a list of tuples that describes what needs to be "
            "fixed. Each tuple is of the form (new_type_name, original_schema_type_names) "
            "where new_type_name is the type name that would appear in the new schema and "
            "original_schema_type_names is a list of types in the original schema that get "
            "mapped to new_type_name: [('SCALAR', ['Human', 'SCALAR'])]",
            str(e.exception),
>>>>>>> b23be9c4
        )

    def test_builtin_type_conflict_rename(self) -> None:
        schema_string = dedent(
            """\
            schema {
              query: SchemaQuery
            }

            type Human {
              id: String
            }

            type SchemaQuery {
              Human: Human
            }
        """
        )

        with self.assertRaises(SchemaRenameNameConflictError) as e:
<<<<<<< HEAD
            rename_schema(parse(schema_string), {"Human": "String"}, {})
        self.assertTrue(check_rename_conflict_error_message({}, {"Human": "String"}, e.exception))
=======
            rename_schema(parse(schema_string), {"Human": "String"})
        self.assertEqual(
            "Applying the renaming would rename type(s) to a name already used by a built-in "
            "GraphQL scalar type. To fix this, ensure that no type name is mapped to a "
            "scalar's name. The following is a list of tuples that describes what needs to be "
            "fixed. Each tuple is of the form (type_name, scalar_name) where type_name is the "
            "original name of the type and scalar_name is the name of the scalar that the "
            "type would be renamed to: [('Human', 'String')]",
            str(e.exception),
        )
>>>>>>> b23be9c4

    def test_multiple_naming_conflicts(self) -> None:
        schema_string = dedent(
            """\
            schema {
              query: SchemaQuery
            }

            type Cat {
              nickname: String
            }

            type Dog {
              nickname: String
            }

            type Human {
              id: String
            }

            type SchemaQuery {
              Human: Human
            }
        """
        )

        with self.assertRaises(SchemaRenameNameConflictError) as e:
<<<<<<< HEAD
            rename_schema(parse(schema_string), {"Human": "String", "Dog": "Cat"}, {})
        self.assertTrue(
            check_rename_conflict_error_message(
                {"Cat": {"Dog", "Cat"}}, {"Human": "String"}, e.exception
            )
=======
            rename_schema(parse(schema_string), {"Human": "String", "Dog": "Cat"})
        self.assertEqual(
            "Applying the renaming would produce a schema in which multiple types have the "
            "same name, which is an illegal schema state. To fix this, modify the renamings "
            "argument of rename_schema to ensure that no two types in the renamed schema have "
            "the same name. The following is a list of tuples that describes what needs to be "
            "fixed. Each tuple is of the form (new_type_name, original_schema_type_names) "
            "where new_type_name is the type name that would appear in the new schema and "
            "original_schema_type_names is a list of types in the original schema that get "
            "mapped to new_type_name: [('Cat', ['Cat', 'Dog'])]\n"
            "Applying the renaming would rename type(s) to a name already used by a built-in "
            "GraphQL scalar type. To fix this, ensure that no type name is mapped to a "
            "scalar's name. The following is a list of tuples that describes what needs to be "
            "fixed. Each tuple is of the form (type_name, scalar_name) where type_name is the "
            "original name of the type and scalar_name is the name of the scalar that the "
            "type would be renamed to: [('Human', 'String')]",
            str(e.exception),
>>>>>>> b23be9c4
        )

    def test_clashing_field_rename(self) -> None:
        with self.assertRaises(SchemaRenameNameConflictError) as e:
            rename_schema(parse(ISS.many_fields_schema), {}, {"Human": {"name": {"name", "id"}}})
        # TODO: check the SchemaRenameNameConflictError error message as well

    def test_illegal_rename_type_start_with_number(self) -> None:
        with self.assertRaises(InvalidTypeNameError):
            rename_schema(parse(ISS.basic_schema), {"Human": "0Human"}, {})

    def test_illegal_rename_field_start_with_number(self) -> None:
        with self.assertRaises(InvalidTypeNameError):
            rename_schema(parse(ISS.basic_schema), {}, {"Human": {"id": {"0id"}}})

    def test_illegal_rename_type_contains_illegal_char(self) -> None:
        with self.assertRaises(InvalidTypeNameError):
            rename_schema(parse(ISS.basic_schema), {"Human": "Human!"}, {})
        with self.assertRaises(InvalidTypeNameError):
            rename_schema(parse(ISS.basic_schema), {"Human": "H-uman"}, {})
        with self.assertRaises(InvalidTypeNameError):
            rename_schema(parse(ISS.basic_schema), {"Human": "H.uman"}, {})

    def test_illegal_rename_field_contains_illegal_char(self) -> None:
        with self.assertRaises(InvalidTypeNameError):
            rename_schema(parse(ISS.basic_schema), {}, {"Human": {"id": {"Human!"}}})
        with self.assertRaises(InvalidTypeNameError):
            rename_schema(parse(ISS.basic_schema), {}, {"Human": {"id": {"H-uman"}}})
        with self.assertRaises(InvalidTypeNameError):
            rename_schema(parse(ISS.basic_schema), {}, {"Human": {"id": {"H.uman"}}})

    def test_illegal_rename_type_to_double_underscore(self) -> None:
        with self.assertRaises(InvalidTypeNameError):
            rename_schema(parse(ISS.basic_schema), {"Human": "__Human"}, {})

    def test_illegal_rename_field_to_double_underscore(self) -> None:
        with self.assertRaises(InvalidTypeNameError):
            rename_schema(parse(ISS.basic_schema), {}, {"Human": {"id": {"__id"}}})

    def test_illegal_rename_type_to_reserved_name_type(self) -> None:
        with self.assertRaises(InvalidTypeNameError):
            rename_schema(parse(ISS.basic_schema), {"Human": "__Type"}, {})

    def test_illegal_rename_field_to_reserved_name_type(self) -> None:
        with self.assertRaises(InvalidTypeNameError):
            rename_schema(parse(ISS.basic_schema), {}, {"Human": {"id": {"__Type"}}})

    def test_suppress_every_type(self) -> None:
        with self.assertRaises(SchemaTransformError):
            rename_schema(parse(ISS.basic_schema), {"Human": None}, {})

    def test_suppress_all_union_members(self) -> None:
        with self.assertRaises(CascadingSuppressionError):
            # Can't use ISS.union_schema here because suppressing all the members of the union would
            # mean suppressing every type in general, which means we couldn't be sure that
            # suppressing every member of a union specifically was raising the
            # CascadingSuppressionError.
            rename_schema(parse(ISS.extended_union_schema), {"Human": None, "Droid": None}, {})

    def test_field_still_depends_on_suppressed_type(self) -> None:
        with self.assertRaises(CascadingSuppressionError):
            rename_schema(
                parse(ISS.multiple_fields_schema), {"Dog": None}, {}
            )  # The type named Human contains a field of type Dog.

    def test_field_of_suppressed_type_in_suppressed_type(self) -> None:
        # The schema contains an object type that contains a field of the type Human. Normally,
        # suppressing the type named Human would cause a CascadingSuppressionError because the
        # resulting schema would still have fields of the type Human. Here, however, only the type
        # named Human contains such a field, so suppressing the type Human produces a legal schema.
        renamed_schema = rename_schema(parse(ISS.recursive_field_schema), {"Human": None}, {})
        renamed_schema_string = dedent(
            """\
            schema {
              query: SchemaQuery
            }

            type Dog {
              nickname: String
            }

            type SchemaQuery {
              Dog: Dog
            }
        """
        )
        compare_schema_texts_order_independently(
            self, renamed_schema_string, print_ast(renamed_schema.schema_ast)
        )
        self.assertEqual({}, renamed_schema.reverse_name_map)
        self.assertEqual({}, renamed_schema.reverse_field_name_map)

    def test_field_in_list_still_depends_on_suppressed_type(self) -> None:
        with self.assertRaises(CascadingSuppressionError):
            rename_schema(parse(ISS.list_schema), {"Height": None}, {})

    def test_rename_using_dict_like_prefixer_class(self) -> None:
        class PrefixNewDict(TypeRenamingMapping):
            def __init__(self, schema: GraphQLSchema):
                self.schema = schema
                super().__init__()

            def get(self, key: str, default: Optional[str] = None) -> Optional[str]:
                """Define mapping for renaming object."""
                if key in get_custom_scalar_names(self.schema) or key in builtin_scalar_type_names:
                    # Making an exception for scalar types because renaming and suppressing them
                    # hasn't been implemented yet
                    return key
                return "New" + key

        schema = parse(ISS.various_types_schema)
        renamed_schema = rename_schema(schema, PrefixNewDict(build_ast_schema(schema)), {})
        renamed_schema_string = dedent(
            """\
            schema {
              query: SchemaQuery
            }

            scalar Date

            enum NewHeight {
              TALL
              SHORT
            }

            interface NewCharacter {
              id: String
            }

            type NewHuman implements NewCharacter {
              id: String
              name: String
              birthday: Date
            }

            type NewGiraffe implements NewCharacter {
              id: String
              height: NewHeight
            }

            type NewDog {
              nickname: String
            }

            directive @stitch(source_field: String!, sink_field: String!) on FIELD_DEFINITION

            type SchemaQuery {
              NewHuman: NewHuman
              NewGiraffe: NewGiraffe
              NewDog: NewDog
            }
        """
        )
        compare_schema_texts_order_independently(
            self, renamed_schema_string, print_ast(renamed_schema.schema_ast)
        )
        self.assertEqual(
            {
                "NewCharacter": "Character",
                "NewGiraffe": "Giraffe",
                "NewHeight": "Height",
                "NewHuman": "Human",
                "NewDog": "Dog",
            },
            renamed_schema.reverse_name_map,
        )
        self.assertEqual({}, renamed_schema.reverse_field_name_map)<|MERGE_RESOLUTION|>--- conflicted
+++ resolved
@@ -1,10 +1,6 @@
 # Copyright 2019-present Kensho Technologies, LLC.
 from textwrap import dedent
-<<<<<<< HEAD
-from typing import Dict, List, Optional, Set
-=======
 from typing import Optional, Set
->>>>>>> b23be9c4
 import unittest
 
 from graphql import GraphQLSchema, build_ast_schema, parse
@@ -30,96 +26,6 @@
 from .input_schema_strings import InputSchemaStrings as ISS
 
 
-<<<<<<< HEAD
-def check_rename_conflict_error_message(
-    expected_name_conflicts: Dict[str, Set[str]],
-    expected_renamed_to_builtin_scalar_conflicts: Dict[str, str],
-    error: SchemaRenameNameConflictError,
-) -> bool:
-    """Check SchemaRenameNameConflictError's error message contains the expected data structures.
-
-    Since there are no guarantees for the order in which GraphQL-core's visit function visits nodes
-    at the same depth in the schema AST, SchemaRenameNameConflictError's __str__ method is not
-    fully deterministic. This function checks that the __str__ method contains valid string
-    representations of SchemaRenameNameConflictError's name_conflicts and
-    renamed_to_builtin_scalar_conflicts fields.
-
-    Args:
-        expected_name_conflicts: expected name conflicts from renaming
-        expected_renamed_to_builtin_scalar_conflicts: expected conflicts from renaming to built-in
-                                                      scalar types
-        error: exception object raised during schema renaming due to name conflict
-
-    Returns:
-        True iff the error message correctly represents the data structures and matches the
-        expected SchemaRenameNameConflictError error message format.
-    """
-    name_conflicts_prefix = (
-        "Applying the renaming would produce a schema in which multiple types have the "
-        "same name, which is an illegal schema state. The name_conflicts dict describes "
-        "these problems. For each key k in name_conflicts, name_conflicts[k] is the set "
-        "of types in the original schema that get mapped to k in the new schema. To fix "
-        "this, modify the type_renamings argument of rename_schema to ensure that no two types "
-        "in the renamed schema have the same name. name_conflicts: "
-    )
-    renamed_to_builtin_scalar_conflicts_prefix = (
-        "Applying the renaming would rename type(s) to a name already used by a built-in "
-        "GraphQL scalar type. To fix this, ensure that no type name is mapped to a "
-        "scalar's name. The following dict maps each to-be-renamed type to the scalar "
-        "name it was mapped to: "
-    )
-    actual_error_message = str(error)
-    name_conflicts_part = None
-    renamed_to_builtin_scalar_conflicts_part = None
-    if expected_name_conflicts and expected_renamed_to_builtin_scalar_conflicts:
-        name_conflicts_part, renamed_to_builtin_scalar_conflicts_part = actual_error_message.split(
-            "\n"
-        )
-    elif expected_name_conflicts:
-        name_conflicts_part = actual_error_message
-    elif expected_renamed_to_builtin_scalar_conflicts:
-        renamed_to_builtin_scalar_conflicts_part = actual_error_message
-    else:
-        raise AssertionError(
-            "Illegal for SchemaRenameNameConflictError to have all arguments as empty dicts"
-        )
-
-    if name_conflicts_part:
-        if not name_conflicts_part.startswith(name_conflicts_prefix):
-            return False
-        # Then check the string representation of name_conflicts
-        try:
-            if (
-                literal_eval(name_conflicts_part[len(name_conflicts_prefix) :])
-                != expected_name_conflicts
-            ):
-                return False
-        except SyntaxError:
-            # In case it's syntactically invalid
-            return False
-    if renamed_to_builtin_scalar_conflicts_part:
-        if not renamed_to_builtin_scalar_conflicts_part.startswith(
-            renamed_to_builtin_scalar_conflicts_prefix
-        ):
-            return False
-        # Then check the string representation of renamed_to_builtin_scalar_conflicts
-        try:
-            if (
-                literal_eval(
-                    renamed_to_builtin_scalar_conflicts_part[
-                        len(renamed_to_builtin_scalar_conflicts_prefix) :
-                    ]
-                )
-                != expected_renamed_to_builtin_scalar_conflicts
-            ):
-                return False
-        except SyntaxError:
-            return False
-    return True
-
-
-=======
->>>>>>> b23be9c4
 class TestRenameSchema(unittest.TestCase):
     def test_rename_visitor_type_coverage(self) -> None:
         """Check that all types are covered without overlap."""
@@ -1039,12 +945,7 @@
         )
 
         with self.assertRaises(SchemaRenameNameConflictError) as e:
-<<<<<<< HEAD
             rename_schema(parse(schema_string), {"Human1": "Human", "Human2": "Human"}, {})
-        self.assertTrue(
-            check_rename_conflict_error_message({"Human": {"Human1", "Human2"}}, {}, e.exception)
-=======
-            rename_schema(parse(schema_string), {"Human1": "Human", "Human2": "Human"})
         self.assertEqual(
             "Applying the renaming would produce a schema in which multiple types have the "
             "same name, which is an illegal schema state. To fix this, modify the renamings "
@@ -1055,7 +956,6 @@
             "original_schema_type_names is a list of types in the original schema that get "
             "mapped to new_type_name: [('Human', ['Human1', 'Human2'])]",
             str(e.exception),
->>>>>>> b23be9c4
         )
 
     def test_clashing_type_single_rename(self) -> None:
@@ -1081,12 +981,7 @@
         )
 
         with self.assertRaises(SchemaRenameNameConflictError) as e:
-<<<<<<< HEAD
             rename_schema(parse(schema_string), {"Human2": "Human"}, {})
-        self.assertTrue(
-            check_rename_conflict_error_message({"Human": {"Human", "Human2"}}, {}, e.exception)
-=======
-            rename_schema(parse(schema_string), {"Human2": "Human"})
         self.assertEqual(
             "Applying the renaming would produce a schema in which multiple types have the "
             "same name, which is an illegal schema state. To fix this, modify the renamings "
@@ -1097,7 +992,6 @@
             "original_schema_type_names is a list of types in the original schema that get "
             "mapped to new_type_name: [('Human', ['Human', 'Human2'])]",
             str(e.exception),
->>>>>>> b23be9c4
         )
 
     def test_clashing_type_one_unchanged_rename(self) -> None:
@@ -1123,12 +1017,7 @@
         )
 
         with self.assertRaises(SchemaRenameNameConflictError) as e:
-<<<<<<< HEAD
             rename_schema(parse(schema_string), {"Human": "Human3", "Human2": "Human3"}, {})
-        self.assertTrue(
-            check_rename_conflict_error_message({"Human3": {"Human", "Human2"}}, {}, e.exception)
-=======
-            rename_schema(parse(schema_string), {"Human": "Human3", "Human2": "Human3"})
         self.assertEqual(
             "Applying the renaming would produce a schema in which multiple types have the "
             "same name, which is an illegal schema state. To fix this, modify the renamings "
@@ -1139,7 +1028,6 @@
             "original_schema_type_names is a list of types in the original schema that get "
             "mapped to new_type_name: [('Human3', ['Human', 'Human2'])]",
             str(e.exception),
->>>>>>> b23be9c4
         )
 
     def test_clashing_scalar_type_rename(self) -> None:
@@ -1162,12 +1050,7 @@
         )
 
         with self.assertRaises(SchemaRenameNameConflictError) as e:
-<<<<<<< HEAD
             rename_schema(parse(schema_string), {"Human": "SCALAR"}, {})
-        self.assertTrue(
-            check_rename_conflict_error_message({"SCALAR": {"SCALAR", "Human"}}, {}, e.exception)
-=======
-            rename_schema(parse(schema_string), {"Human": "SCALAR"})
         self.assertEqual(
             "Applying the renaming would produce a schema in which multiple types have the "
             "same name, which is an illegal schema state. To fix this, modify the renamings "
@@ -1178,7 +1061,6 @@
             "original_schema_type_names is a list of types in the original schema that get "
             "mapped to new_type_name: [('SCALAR', ['Human', 'SCALAR'])]",
             str(e.exception),
->>>>>>> b23be9c4
         )
 
     def test_builtin_type_conflict_rename(self) -> None:
@@ -1199,11 +1081,7 @@
         )
 
         with self.assertRaises(SchemaRenameNameConflictError) as e:
-<<<<<<< HEAD
             rename_schema(parse(schema_string), {"Human": "String"}, {})
-        self.assertTrue(check_rename_conflict_error_message({}, {"Human": "String"}, e.exception))
-=======
-            rename_schema(parse(schema_string), {"Human": "String"})
         self.assertEqual(
             "Applying the renaming would rename type(s) to a name already used by a built-in "
             "GraphQL scalar type. To fix this, ensure that no type name is mapped to a "
@@ -1213,7 +1091,6 @@
             "type would be renamed to: [('Human', 'String')]",
             str(e.exception),
         )
->>>>>>> b23be9c4
 
     def test_multiple_naming_conflicts(self) -> None:
         schema_string = dedent(
@@ -1241,14 +1118,7 @@
         )
 
         with self.assertRaises(SchemaRenameNameConflictError) as e:
-<<<<<<< HEAD
             rename_schema(parse(schema_string), {"Human": "String", "Dog": "Cat"}, {})
-        self.assertTrue(
-            check_rename_conflict_error_message(
-                {"Cat": {"Dog", "Cat"}}, {"Human": "String"}, e.exception
-            )
-=======
-            rename_schema(parse(schema_string), {"Human": "String", "Dog": "Cat"})
         self.assertEqual(
             "Applying the renaming would produce a schema in which multiple types have the "
             "same name, which is an illegal schema state. To fix this, modify the renamings "
@@ -1265,7 +1135,6 @@
             "original name of the type and scalar_name is the name of the scalar that the "
             "type would be renamed to: [('Human', 'String')]",
             str(e.exception),
->>>>>>> b23be9c4
         )
 
     def test_clashing_field_rename(self) -> None:
