# Copyright 2020-present Kensho Technologies, LLC.
from abc import ABCMeta, abstractmethod
from pprint import pformat
from typing import (
    AbstractSet,
    Any,
    Collection,
    Dict,
    Generic,
    Iterable,
    List,
    Mapping,
    Optional,
    Tuple,
    TypeVar,
)

from ..compiler.helpers import Location
from ..compiler.metadata import FilterInfo
from ..typedefs import Literal, TypedDict
from .immutable_stack import ImmutableStack, make_empty_stack


GLOBAL_LOCATION_TYPE_NAME = "__global__"


DataToken = TypeVar("DataToken")


class DataContext(Generic[DataToken]):

    __slots__ = (
        "current_token",
        "token_at_location",
        "expression_stack",
        "piggyback_contexts",
    )

    current_token: Optional[DataToken]
    token_at_location: Dict[Location, Optional[DataToken]]
    expression_stack: ImmutableStack
    piggyback_contexts: Optional[List["DataContext"]]

    def __init__(
        self,
        current_token: Optional[DataToken],
        token_at_location: Dict[Location, Optional[DataToken]],
        expression_stack: ImmutableStack,
    ) -> None:
        self.current_token = current_token
        self.token_at_location = token_at_location
        self.expression_stack = expression_stack
        self.piggyback_contexts = None

    def __repr__(self) -> str:
        return (
            f"DataContext(current={self.current_token}, "
            f"locations={pformat(self.token_at_location)}, "
            f"stack={pformat(self.expression_stack)}, "
            f"piggyback={self.piggyback_contexts})"
        )

    __str__ = __repr__

    @staticmethod
    def make_empty_context_from_token(token: DataToken) -> "DataContext":
        return DataContext(token, dict(), make_empty_stack())

    def push_value_onto_stack(self, value: Any) -> "DataContext":
        self.expression_stack = self.expression_stack.push(value)
        return self  # for chaining

    def peek_value_on_stack(self) -> Any:
        return self.expression_stack.value

    def pop_value_from_stack(self) -> Any:
        value, remaining_stack = self.expression_stack.pop()
        if remaining_stack is None:
            raise AssertionError(
                'We always start the stack with a "None" element pushed on, but '
                "that element somehow got popped off. This is a bug."
            )
        self.expression_stack = remaining_stack
        return value

    def get_context_for_location(self, location: Location) -> "DataContext":
        return DataContext(
            self.token_at_location[location],
            dict(self.token_at_location),
            self.expression_stack,
        )

    def add_piggyback_context(self, piggyback: "DataContext") -> None:
        # First, move any nested piggyback contexts to this context's piggyback list
        nested_piggyback_contexts = piggyback.consume_piggyback_contexts()

        if self.piggyback_contexts:
            self.piggyback_contexts.extend(nested_piggyback_contexts)
        else:
            self.piggyback_contexts = nested_piggyback_contexts

        # Then, append the new piggyback element to our own piggyback contexts.
        self.piggyback_contexts.append(piggyback)

    def consume_piggyback_contexts(self) -> List["DataContext"]:
        piggybacks = self.piggyback_contexts
        if piggybacks is None:
            return []

        self.piggyback_contexts = None
        return piggybacks

    def ensure_deactivated(self) -> None:
        if self.current_token is not None:
            self.push_value_onto_stack(self.current_token)
            self.current_token = None

    def reactivate(self) -> None:
        if self.current_token is not None:
            raise AssertionError(f"Attempting to reactivate an already-active context: {self}")
        self.current_token = self.pop_value_from_stack()


EdgeDirection = Literal["in", "out"]
EdgeInfo = Tuple[EdgeDirection, str]  # direction + edge name

# TODO(predrag): Figure out a better type here. We need to balance between finding something
#                easy and lightweight, and letting the user know about things like:
#                optional edges, recursive edges, used fields/filters at the neighbor, etc.
#                Will probably punt on this until the API is stabilized, since defining something
#                here is not a breaking change.
NeighborHint = Any


class InterpreterHints(TypedDict):
    """Describe all known hint types.

    Values of this type are intended to be used as "**hints" syntax in adapter calls.
    """

    runtime_arg_hints: Mapping[str, Any]  # the runtime arguments passed for this query
    used_property_hints: AbstractSet[str]  # the names of all property fields used within this scope
    filter_hints: Collection[FilterInfo]  # info on all filters used within this scope
    neighbor_hints: Collection[Tuple[EdgeInfo, NeighborHint]]  # info on all neighbors of this scope


class InterpreterAdapter(Generic[DataToken], metaclass=ABCMeta):
    """Base class defining the API for schema-aware interpreter functionality over some schema.

    This ABC is the abstraction through which the rest of the interpreter is schema-agnostic:
    the rest of the interpreter code simply takes an instance of InterpreterAdapter and performs
    all schema-aware operations through its simple, four-method API.

    ## The DataToken type parameter

    This class is generic on an implementer-chosen DataToken type, which to the rest of the library
    represents an opaque reference to the data contained by a particular vertex in the data set
    described by your chosen schema. For example, if building a subclass of InterpreterAdapter
    called MyAdapter with dict as the DataToken type, MyAdapter should be defined as follows:

        class MyAdapter(InterpreterAdapter[dict]):
            ...

    Here are a few common examples of DataToken types in practice:
    - a dict containing the type name of the vertex and the values of all its properties;
    - a dataclass containing the type name of the vertex, and a collection name and primary key
      that can be used to retrieve its property values from a database, or
    - an instance of a custom class which has *some* of the values of the vertex properties, and
      has sufficient information to look up the rest of them if they are ever requested.

    The best choice of DataToken type is dependent on the specific use case, e.g. whether the data
    is already available in Python memory, or is on a local disk, or is a network hop away.

    Implementers are free to choose any DataToken type and the interpreter code will happily use it.
    However, certain debugging and testing tools provided by this library will work best
    when DataToken is a deep-copyable type that implements equality beyond
    a simple referential equality check.

    ## The InterpreterAdapter API

    The methods in the InterpreterAdapter API are all designed to support generator-style operation,
    where data is produced and consumed only when required. Here is a high-level description of
    the methods in the InterpreterAdapter API:
    - get_tokens_of_type() produces an iterable of DataTokens of the type specified by its argument.
      The calling function will wrap the DataTokens into a bookkeeping object called a DataContext,
      where a particular token is currently active and specified in the "current_token" attribute.
    - For an iterable of such DataContexts, project_property() can be used to get the value
      of one of the properties on the vertex type represented by the currently active DataToken
      in each DataContext; project_property() therefore returns an iterable of
      tuples (data_context, value).
    - project_neighbors() is similar: for an iterable of DataContexts and a specific edge name,
      it returns an iterable (data_context, iterable_of_neighbor_tokens) where
      iterable_of_neighbor_tokens yields a DataToken for each vertex that can be reached by
      following the specified edge from data_context's vertex.
    - can_coerce_to_type() is used to check whether a DataToken corresponding to one vertex type
      can be safely converted into one representing a different vertex type. Given an iterable of
      DataContexts and the name of the type to which the conversion is attempted, it produces
      an iterable of tuples (data_context, can_coerce), where can_coerce is a boolean.

    ## Performance and optimization opportunities

    The design of the API and its generator-style operation enable a variety of optimizations.
    Many optimizations are applied automatically, and additional ones can be implemented with
    minimal additional work. A few simple examples:
    - Interpreters perform lazy evaluation by default: if exactly 3 query results are requested,
      then only the minimal data necessary for *exactly 3* results' worth of outputs is loaded.
    - When computing a particular result, data loading for output fields is deferred
      until *after* all filtering operations have been completed, to minimize data loads.
    - Data caching is easy to implement within this API -- simply have
      your API function's implementation consult a cache before performing the requested operation.
    - Batch-loading of data can be performed by simply advancing the input generator multiple times,
      then operating on an entire batch of input data before producing corresponding outputs:

        def project_property(
            self,
            data_contexts: Iterable[DataContext[DataToken]],
            current_type_name: str,
            field_name: str,
            **hints: Any
        ) -> Iterable[Tuple[DataContext[DataToken], Any]]:
            for data_context_batch in funcy.chunks(30, data_contexts):
                # Data for 30 entries is now in data_context_batch, operate on it in bulk.
                results_batch = compute_results_for_batch(
                    data_context_batch, current_type_name, field_name
                )
                yield from results_batch

    Additionally, each of the four methods in the API takes several kwargs whose names
    end with the suffix "_hints", in addition to the catch-all "**hints: Any" argument. These
    provide each function with information about how the data it is currently processing will
    be used in subsequent operations, and can therefore enable additional interesting optimizations.
    Use of these hints is optional (the interpreter always assumes that the hints weren't used),
    so subclasses of InterpreterAdapter may even safely ignore these kwargs entirely -- for example,
    if the "runtime_arg_hints" kwarg is omitted in the method definition, at call time its value
    will go into the catch-all "**hints" argument instead.

    The set of hints (and the information each hint provides) could grow in the future. Currently,
    the following hints are offered:
<<<<<<< HEAD
    - runtime_arg_hints: the names and values of any runtime arguments provided to the query for use
      in filtering operations (e.g. "$foo"); an empty mapping in queries with no runtime arguments.
=======
    - runtime_arg_hints: the names and values of any runtime arguments provided to the query
      for use in filtering operations (e.g. "$arg_name"); an empty mapping in queries
      with no runtime arguments.
>>>>>>> 0da3ee68
    - used_property_hints: the property names in the current scope that are used by the query,
      e.g. in a filter or as an output. Within project_neighbors(), the current scope is the
      neighboring vertex; in the remaining 3 methods the current scope is the current vertex.
    - filter_hints: information about the filters applied within the current scope,
      such as "which filtering operation is being performed?" and "with which arguments?"
      Within project_neighbors(), the current scope is the neighboring vertex; in
      the remaining 3 methods the current scope is the current vertex.
    - neighbor_hints: information about the edges originating from the current scope that
      the query will eventually need to expand. Within project_neighbors(), the current scope is
      the neighboring vertex; in the remaining 3 methods the current scope is the current vertex.

    More details on these hints, and suggestions for their use, can be found in the methods'
    docstrings, available below.
    """

    @abstractmethod
    def get_tokens_of_type(
        self,
        type_name: str,
        *,
        runtime_arg_hints: Optional[Mapping[str, Any]] = None,
        used_property_hints: Optional[AbstractSet[str]] = None,
        filter_hints: Optional[Collection[FilterInfo]] = None,
        neighbor_hints: Optional[Collection[Tuple[EdgeInfo, NeighborHint]]] = None,
        **hints: Any,
    ) -> Iterable[DataToken]:
        """Produce an iterable of tokens for the specified type name.

        This function is used by the interpreter library to get the initial data with which
        the process of query execution begins.

        Consider the following example schema:
        ***
<<<<<<< HEAD
            schema {
                query: RootSchemaQuery
            }

            < ... some default GraphQL compiler directives and scalar type definitions here ... >

            type Foo {
                < ... some fields here ... >
            }

            < ... perhaps other type definitions here ... >

            type RootSchemaQuery {
                # This is the root query type for the schema, as defined at the top of the schema.
                Foo: [Foo]
            }
=======
        schema {
            query: RootSchemaQuery
        }

        < ... some default GraphQL compiler directives and scalar type definitions here ... >

        type Foo {
            < ... some fields here ... >
        }

        < ... perhaps other type definitions here ... >

        type RootSchemaQuery {
            # This is the root query type for the schema, as defined at the top of the schema.
            Foo: [Foo]
        }
>>>>>>> 0da3ee68
        ***

        Per the GraphQL specification, since the definition of RootSchemaQuery only contains the
        type named Foo, queries must start by querying for Foo in order to be valid for the schema:
<<<<<<< HEAD
            {
                Foo {
                    < stuff here >
                }
            }
=======
        {
            Foo {
                < stuff here >
            }
        }
>>>>>>> 0da3ee68

        To compute the results for such a query, the interpreter would call get_tokens_of_type()
        with "Foo" as the type_name value. As get_tokens_of_type() yields tokens,
        the interpreter uses those tokens to perform the rest of the query via
        the remaining interpreter API methods.

        get_tokens_of_type() is guaranteed to be called *exactly once* during the evaluation of
        any interpreted query. However, due to the generator-style operation of the interpreter,
        the call to get_tokens_of_type() is *not* guaranteed to be the first call across the four
        methods that comprise this API -- one or more calls to the other methods may precede it.

        Args:
            type_name: name of the vertex type for which to yield tokens. Guaranteed to be:
                       - the name of a type defined in the schema being queried, and specifically
                       - one of the types defined in the schema's root query type:
                         http://spec.graphql.org/June2018/#sec-Root-Operation-Types
            runtime_arg_hints: names and values of any runtime arguments provided to the query
<<<<<<< HEAD
                               for use in filtering operations (e.g. "$foo").
            used_property_hints: the property names of the requested vertices the that
=======
                               for use in filtering operations (e.g. "$arg_name").
            used_property_hints: the property names of the requested vertices that
>>>>>>> 0da3ee68
                                 are going to be used in a subsequent filtering or output step.
            filter_hints: information about any filters applied to the requested vertices,
                          such as "which filtering operations are being performed?"
                          and "with which arguments?"
            neighbor_hints: information about the edges originating from the requested vertices
                            that the query will eventually need to expand.
            **hints: catch-all kwarg field making the function's signature forward-compatible with
                     future revisions of this library that add more hints.

        Yields:
            DataTokens corresponding to vertices of the specified type. The information supplied
            via hints may, but is not required to, be applied to the returned DataToken objects.
            For example, this function is allowed to yield a DataToken that will be filtered out
            in a subsequent query step, even though the filter_hints argument (or other hints)
            notified this function of that impending outcome.
        """

    @abstractmethod
    def project_property(
        self,
        data_contexts: Iterable[DataContext[DataToken]],
        current_type_name: str,
        field_name: str,
        *,
        runtime_arg_hints: Optional[Mapping[str, Any]] = None,
        used_property_hints: Optional[AbstractSet[str]] = None,
        filter_hints: Optional[Collection[FilterInfo]] = None,
        neighbor_hints: Optional[Collection[Tuple[EdgeInfo, NeighborHint]]] = None,
        **hints: Any,
    ) -> Iterable[Tuple[DataContext[DataToken], Any]]:
        """Produce the values for a given property for each of an iterable of input DataTokens.

        In situations such as outputting property values or applying filters to properties,
        the interpreter needs to get the value of some property field for a series of DataTokens.
        For example, consider the following query:
            {
                Foo {
                    bar @output(out_name: "bar_value")
                }
            }
        Once the interpreter has used the get_tokens_of_type() function to obtain
        an iterable of DataTokens for the Foo type, it will need to get the value of
        the "bar" property on those tokens. This is where project_property() comes in.
        The interpreter would call project_property() with arguments current_type_name = "Foo"
        and field_name = "bar" along with an iterable of DataContext values, each of which
        contains an optional DataToken as its current_token attribute. These DataContext
        objects simply allow the interpreter to keep track of "which data came from where";
        only the DataToken value within the current_token attribute is relevant to this function.
        For each such DataToken held within a DataContext, project_property() needs to produce
        the value of its property whose name is given as the field_name function argument.

        A simple example implementation is as follows:
            def project_property(
                self,
                data_contexts: Iterable[DataContext[DataToken]],
                current_type_name: str,
                field_name: str,
                **hints: Any,
            ) -> Iterable[Tuple[DataContext[DataToken], Any]]:
                for data_context in data_contexts:
                    current_token = data_context.current_token
                    property_value: Any
                    if current_token is None:
                        # Evaluating an @optional scope where the optional edge didn't exist.
                        # There is no value for the named property here.
                        property_value = None
                    else:
                        property_value = < load the field_name property's value for current_token >

                    # Remember to always yield the DataContext alongside the produced value
                    yield data_context, property_value

        Args:
            data_contexts: iterable of DataContext objects which specify the DataTokens whose
                           property data needs to be loaded
            current_type_name: name of the vertex type whose property is being loaded. Guaranteed
                               to be the name of a type defined in the schema being queried.
            field_name: name of the property whose data to load. Guaranteed to refer to a property
                        that is valid for the supplied current_type_name based on the schema.
            runtime_arg_hints: names and values of any runtime arguments provided to the query
                               for use in filtering operations (e.g. "$foo").
            used_property_hints: the property names of the vertices being processed that
                                 are going to be used in a subsequent filtering or output step.
            filter_hints: information about any filters applied to the vertices being processed,
                          such as "which filtering operations are being performed?"
                          and "with which arguments?"
            neighbor_hints: information about the edges of the vertices being processed
                            that the query will eventually need to expand.
            **hints: catch-all kwarg field making the function's signature forward-compatible with
                     future revisions of this library that add more hints.

        Yields:
            tuples (data_context, property_value), providing the value of the requested property
            together with the DataContext corresponding to that value. The yielded DataContext
            values must be yielded in the same order as they were received via the function's
            data_contexts argument.
        """

    @abstractmethod
    def project_neighbors(
        self,
        data_contexts: Iterable[DataContext[DataToken]],
        current_type_name: str,
        edge_info: EdgeInfo,
        *,
        runtime_arg_hints: Optional[Mapping[str, Any]] = None,
        used_property_hints: Optional[AbstractSet[str]] = None,
        filter_hints: Optional[Collection[FilterInfo]] = None,
        neighbor_hints: Optional[Collection[Tuple[EdgeInfo, NeighborHint]]] = None,
        **hints: Any,
    ) -> Iterable[Tuple[DataContext[DataToken], Iterable[DataToken]]]:
        """Produce the neighbors along a given edge for each of an iterable of input DataTokens."""
        # TODO(predrag): Add more docs in an upcoming PR.
        #
        # If using a generator or a mutable data type for the Iterable[DataToken] part,
        # be careful! Make sure any state it depends upon
        # does not change, or that bug will be hard to find.

    @abstractmethod
    def can_coerce_to_type(
        self,
        data_contexts: Iterable[DataContext[DataToken]],
        current_type_name: str,
        coerce_to_type_name: str,
        *,
        runtime_arg_hints: Optional[Mapping[str, Any]] = None,
        used_property_hints: Optional[AbstractSet[str]] = None,
        filter_hints: Optional[Collection[FilterInfo]] = None,
        neighbor_hints: Optional[Collection[Tuple[EdgeInfo, NeighborHint]]] = None,
        **hints: Any,
    ) -> Iterable[Tuple[DataContext[DataToken], bool]]:
        """Determine if each of an iterable of input DataTokens can be coerced to another type."""
        # TODO(predrag): Add more docs in an upcoming PR.<|MERGE_RESOLUTION|>--- conflicted
+++ resolved
@@ -236,14 +236,9 @@
 
     The set of hints (and the information each hint provides) could grow in the future. Currently,
     the following hints are offered:
-<<<<<<< HEAD
-    - runtime_arg_hints: the names and values of any runtime arguments provided to the query for use
-      in filtering operations (e.g. "$foo"); an empty mapping in queries with no runtime arguments.
-=======
     - runtime_arg_hints: the names and values of any runtime arguments provided to the query
       for use in filtering operations (e.g. "$arg_name"); an empty mapping in queries
       with no runtime arguments.
->>>>>>> 0da3ee68
     - used_property_hints: the property names in the current scope that are used by the query,
       e.g. in a filter or as an output. Within project_neighbors(), the current scope is the
       neighboring vertex; in the remaining 3 methods the current scope is the current vertex.
@@ -277,7 +272,6 @@
 
         Consider the following example schema:
         ***
-<<<<<<< HEAD
             schema {
                 query: RootSchemaQuery
             }
@@ -294,41 +288,15 @@
                 # This is the root query type for the schema, as defined at the top of the schema.
                 Foo: [Foo]
             }
-=======
-        schema {
-            query: RootSchemaQuery
-        }
-
-        < ... some default GraphQL compiler directives and scalar type definitions here ... >
-
-        type Foo {
-            < ... some fields here ... >
-        }
-
-        < ... perhaps other type definitions here ... >
-
-        type RootSchemaQuery {
-            # This is the root query type for the schema, as defined at the top of the schema.
-            Foo: [Foo]
-        }
->>>>>>> 0da3ee68
         ***
 
         Per the GraphQL specification, since the definition of RootSchemaQuery only contains the
         type named Foo, queries must start by querying for Foo in order to be valid for the schema:
-<<<<<<< HEAD
             {
                 Foo {
                     < stuff here >
                 }
             }
-=======
-        {
-            Foo {
-                < stuff here >
-            }
-        }
->>>>>>> 0da3ee68
 
         To compute the results for such a query, the interpreter would call get_tokens_of_type()
         with "Foo" as the type_name value. As get_tokens_of_type() yields tokens,
@@ -346,13 +314,8 @@
                        - one of the types defined in the schema's root query type:
                          http://spec.graphql.org/June2018/#sec-Root-Operation-Types
             runtime_arg_hints: names and values of any runtime arguments provided to the query
-<<<<<<< HEAD
-                               for use in filtering operations (e.g. "$foo").
-            used_property_hints: the property names of the requested vertices the that
-=======
                                for use in filtering operations (e.g. "$arg_name").
             used_property_hints: the property names of the requested vertices that
->>>>>>> 0da3ee68
                                  are going to be used in a subsequent filtering or output step.
             filter_hints: information about any filters applied to the requested vertices,
                           such as "which filtering operations are being performed?"
