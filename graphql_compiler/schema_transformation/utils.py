--- conflicted
+++ resolved
@@ -48,87 +48,12 @@
 class InvalidTypeNameError(SchemaTransformError):
     """Raised if a type name is not valid.
 
-<<<<<<< HEAD
-    This may be raised if the input schema contains invalid names. A name is considered valid if it
-    consists of alphanumeric characters and underscores and doesn't start with a numeric character
-    (as required by GraphQL), and doesn't start with double underscores as such type names are
-    reserved for GraphQL internal use.
-
-    Not to be confused with SchemaRenameInvalidNameError, which is used for schemas being renamed
-    and includes more information.
-    """
-
-
-class SchemaRenameInvalidNameError(SchemaTransformError):
-    """Raised if a type/field name is not valid during renaming.
-
-    A name is considered valid if it consists of alphanumeric characters and underscores and doesn't
-    start with a numeric character (as required by GraphQL), and doesn't start with double
-    underscores as such type names are reserved for GraphQL internal use.
-
-    Not to be confused with InvalidTypeNameError, which is used for schemas that aren't being
-    renamed because this type of error includes information from the renaming process that
-    InvalidTypeNameError doesn't.
-=======
     This may be raised if the input schema contains invalid names, or if the user attempts to
     rename a type/field to an invalid name. A name is considered valid if it consists of
     alphanumeric characters and underscores and doesn't start with a numeric character (as required
     by GraphQL), and doesn't start with double underscores as such type names are reserved for
     GraphQL internal use.
->>>>>>> 1a7c7c41
-    """
-
-    # TODO(Leon): Would like feedback on this-- is there a better way to do this than have two types
-    # of invalid name errors? See docstring for why I split them up.
-    invalid_type_names: Dict[str, str]
-    invalid_field_names: Dict[str, Dict[str, str]]
-
-    def __init__(
-        self, invalid_type_names: Dict[str, str], invalid_field_names: Dict[str, Dict[str, str]]
-    ) -> None:
-        """Record all invalid names that arise specifically from renaming."""
-        if not invalid_type_names and not invalid_field_names:
-            raise ValueError(
-                "Cannot raise SchemaRenameInvalidNameError without at least one invalid name, but "
-                "all arguments were empty dictionaries."
-            )
-        super().__init__()
-        self.invalid_type_names = invalid_type_names
-        self.invalid_field_names = invalid_field_names
-
-    def __str__(self) -> str:
-        """Explain invalid names and the fix."""
-        explanation = (
-            "Applying the type renaming would rename types with names that are not valid, "
-            "unreserved GraphQL names. Valid, unreserved GraphQL names must consist of only "
-            "alphanumeric characters and underscores, must not start with a numeric character, and "
-            "must not start with double underscores."
-        )
-        invalid_type_names_message = ""
-        if self.invalid_type_names:
-            sorted_invalid_type_names = sorted(self.invalid_type_names.items())
-            invalid_type_names_message = (
-                f"The following is a list of tuples that describes what needs to be fixed for type "
-                f"renamings. Each tuple is of the form (original_name, invalid_new_name) where "
-                f"original_name is the name in the original schema and invalid_new_name is what "
-                f"original_name would be renamed to: {sorted_invalid_type_names}"
-            )
-        invalid_field_names_message = ""
-        if self.invalid_field_names:
-            sorted_invalid_field_names = [
-                (type_name, sorted(field_renamings.items()))
-                for type_name, field_renamings in sorted(self.invalid_field_names.items())
-            ]
-            invalid_field_names_message = (
-                f"The following is a list of tuples that describes what needs to be fixed for "
-                f"field renamings. Each tuple is of the form (type_name, field_renamings) "
-                f"where type_name is the name of the type in the original schema and "
-                f"field_renamings is a list of tuples mapping the original field name to the "
-                f"invalid GraphQL name it would be renamed to: {sorted_invalid_field_names}"
-            )
-        return "\n".join(
-            filter(None, [explanation, invalid_type_names_message, invalid_field_names_message])
-        )
+    """
 
 
 class SchemaMergeNameConflictError(SchemaTransformError):
@@ -277,7 +202,6 @@
       the schema named type_name
     * type_renamings is iterable and maps a string type_name to itself, i.e.
       type_renamings[type_name] == type_name
-<<<<<<< HEAD
     * There exists an object type T named type_name in the schema such that
       field_renamings[type_name] is both iterable and contains a string field_name but there doesn't
       exist a field named field_name belonging to T in the schema.
@@ -310,21 +234,11 @@
             and not no_op_field_renames
             and not no_op_nonexistent_type_field_renames
         ):
-=======
-    """
-
-    no_op_type_renames: Set[str]
-
-    def __init__(self, no_op_type_renames: Set[str]) -> None:
-        """Record all no-op renamings."""
-        if not no_op_type_renames:
->>>>>>> 1a7c7c41
             raise ValueError(
                 "Cannot raise NoOpRenamingError without at least one invalid name, but "
                 "all arguments were empty."
             )
         super().__init__()
-<<<<<<< HEAD
         self.no_op_nonexistent_type_field_renames = no_op_nonexistent_type_field_renames
         self.no_op_type_renames = no_op_type_renames
         self.no_op_field_renames = no_op_field_renames
@@ -375,17 +289,6 @@
                     no_op_nonexistent_type_field_renames_message,
                 ],
             )
-=======
-        self.no_op_type_renames = no_op_type_renames
-
-    def __str__(self) -> str:
-        """Explain renaming conflict and the fix."""
-        return (
-            f"type_renamings is iterable, so it cannot have no-op renamings. However, the "
-            f"following entries exist in the type_renamings argument, which either rename a "
-            f"type to itself or would rename a type that doesn't exist in the schema, both of "
-            f"which are invalid: {sorted(self.no_op_type_renames)}"
->>>>>>> 1a7c7c41
         )
 
 
