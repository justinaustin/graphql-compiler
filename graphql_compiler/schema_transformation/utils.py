--- conflicted
+++ resolved
@@ -78,11 +78,7 @@
         new_field_name: Optional[str] = None  # TODO: fix this
     ) -> None:
         """Record all renaming conflicts."""
-<<<<<<< HEAD
-        if not name_conflicts and not renamed_to_builtin_scalar_conflicts and not new_field_name:
-=======
-        if not type_name_conflicts and not renamed_to_builtin_scalar_conflicts:
->>>>>>> b23be9c4
+        if not type_name_conflicts and not renamed_to_builtin_scalar_conflicts and not new_field_name:
             raise ValueError(
                 "Cannot raise SchemaRenameNameConflictError without at least one conflict, but "
                 "type_name_conflicts and renamed_to_builtin_scalar_conflicts arguments were both "
@@ -105,13 +101,6 @@
             ]
             type_name_conflicts_message = (
                 f"Applying the renaming would produce a schema in which multiple types have the "
-<<<<<<< HEAD
-                f"same name, which is an illegal schema state. The name_conflicts dict describes "
-                f"these problems. For each key k in name_conflicts, name_conflicts[k] is the set "
-                f"of types in the original schema that get mapped to k in the new schema. To fix "
-                f"this, modify the type_renamings argument of rename_schema to ensure that no two types "
-                f"in the renamed schema have the same name. name_conflicts: {self.name_conflicts}"
-=======
                 f"same name, which is an illegal schema state. To fix this, modify the renamings "
                 f"argument of rename_schema to ensure that no two types in the renamed schema have "
                 f"the same name. The following is a list of tuples that describes what needs to be "
@@ -119,7 +108,6 @@
                 f"where new_type_name is the type name that would appear in the new schema and "
                 f"original_schema_type_names is a list of types in the original schema that get "
                 f"mapped to new_type_name: {sorted_type_name_conflicts}"
->>>>>>> b23be9c4
             )
         renamed_to_builtin_scalar_conflicts_message = ""
         if self.renamed_to_builtin_scalar_conflicts:
