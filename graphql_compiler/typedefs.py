# Copyright 2020-present Kensho Technologies, LLC.
import sys
from typing import Union

from graphql import GraphQLList, GraphQLNonNull, GraphQLScalarType


<<<<<<< HEAD
# The below code contains import shims for typing constructs introduced after Python 3.6:
# we don't want to conditionally import them from every file that needs them. Instead, we
# conditionally import them here and then import from this file in every other location where
# they is needed.
#
# Hence, the "unused import" warnings here are false-positives.
try:
    from typing import TypedDict  # noqa  # pylint: disable=unused-import
except ImportError:  # TypedDict was only added to typing in Python 3.8
    from typing_extensions import TypedDict  # noqa  # pylint: disable=unused-import
=======
# The below code is an import shim for TypedDict and Literal: we don't want to conditionally import
# them from every file that needs them. Instead, we conditionally import them here and then import
# from this file in every other location where they are needed.
#
# We prefer the explicit sys.version_info check instead of the more common try-except ImportError
# approach, because at the moment mypy seems to have an easier time with the sys.version_info check:
# https://github.com/python/mypy/issues/1393
#
# Hence, the "unused import" warnings here are false-positives.
if sys.version_info[:2] >= (3, 8):
    # TypedDict and Literal were only added to typing in Python 3.8
    from typing import Literal, TypedDict  # noqa  # pylint: disable=unused-import
else:
    from typing_extensions import Literal, TypedDict  # noqa  # pylint: disable=unused-import
>>>>>>> 2b1f2003

try:
    from typing import Literal  # noqa  # pylint: disable=unused-import
except ImportError:
    from typing_extensions import Literal  # type: ignore  # noqa  # pylint: disable=unused-import

# #####################
# End of import shims #
# #####################


# The compiler's supported GraphQL types for query arguments. The GraphQL type of a query argument
# is the type of the field that the argument references. Not to be confused with the GraphQLArgument
# class in the GraphQL core library.
QueryArgumentGraphQLType = Union[
    GraphQLScalarType,
    GraphQLList[GraphQLScalarType],
    GraphQLList[GraphQLNonNull[GraphQLScalarType]],
    GraphQLNonNull[GraphQLScalarType],
    GraphQLNonNull[GraphQLList[GraphQLScalarType]],
    GraphQLNonNull[GraphQLList[GraphQLNonNull[GraphQLScalarType]]],
]<|MERGE_RESOLUTION|>--- conflicted
+++ resolved
@@ -5,18 +5,6 @@
 from graphql import GraphQLList, GraphQLNonNull, GraphQLScalarType
 
 
-<<<<<<< HEAD
-# The below code contains import shims for typing constructs introduced after Python 3.6:
-# we don't want to conditionally import them from every file that needs them. Instead, we
-# conditionally import them here and then import from this file in every other location where
-# they is needed.
-#
-# Hence, the "unused import" warnings here are false-positives.
-try:
-    from typing import TypedDict  # noqa  # pylint: disable=unused-import
-except ImportError:  # TypedDict was only added to typing in Python 3.8
-    from typing_extensions import TypedDict  # noqa  # pylint: disable=unused-import
-=======
 # The below code is an import shim for TypedDict and Literal: we don't want to conditionally import
 # them from every file that needs them. Instead, we conditionally import them here and then import
 # from this file in every other location where they are needed.
@@ -31,12 +19,6 @@
     from typing import Literal, TypedDict  # noqa  # pylint: disable=unused-import
 else:
     from typing_extensions import Literal, TypedDict  # noqa  # pylint: disable=unused-import
->>>>>>> 2b1f2003
-
-try:
-    from typing import Literal  # noqa  # pylint: disable=unused-import
-except ImportError:
-    from typing_extensions import Literal  # type: ignore  # noqa  # pylint: disable=unused-import
 
 # #####################
 # End of import shims #
